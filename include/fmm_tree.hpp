#ifndef _PVFMM_FMM_TREE_HPP_
#define _PVFMM_FMM_TREE_HPP_
#include "intrinsics.h"
#include "pvfmm.h"
#include <queue>
#include "geometry.h"
#include "precomp_mat.hpp"

namespace pvfmm{
  struct PackedData{
    size_t len;
    Matrix<real_t>* ptr;
    Vector<size_t> cnt;
    Vector<size_t> dsp;

    PackedData() {}
    PackedData(Matrix<real_t>* mat, std::vector<FMM_Node*> nodes, int type) {
      ptr = mat;
      len = mat->Dim(0) * mat->Dim(1);
      cnt.Resize(nodes.size());
      dsp.Resize(nodes.size());
      for(int i=0; i<nodes.size(); i++) {
        FMM_Node* node = nodes[i];
        Vector<real_t>* vec;
        switch (type) {
          case 1:  vec = &(node->src_coord); break;  // src_coord
          case 2:  vec = &(node->src_value); break;  // src_value
          case 3:  vec = &(node->trg_coord); break;  // trg_coord
          case 4:  vec = &(node->trg_value); break;  // trg_value
          case 5:  vec = &(upwd_equiv_surf[node->depth]); break;  // upward equivalent surface coords
          case 6:  vec = &(upwd_check_surf[node->depth]); break;  // upward check      surface coords
          case 7:  vec = &(node->upward_equiv); break;  // upward equivalent charges
          case 8:  vec = &(dnwd_equiv_surf[node->depth]); break;  // downward equivalent surface coords
          case 9:  vec = &(dnwd_check_surf[node->depth]); break;  // downward check      surface coords
          case 10: vec = &(node->dnward_equiv); break;  // downward equivalent charges
          default: assert(0 && "PackedData type has to be an integer from 1 to 10");
        }
        dsp[i] = vec->data_ptr - mat[0][0];
        cnt[i] = vec->Dim();
      }
    }
  };

  struct ptSetupData{
    const Kernel* kernel;
    PackedData src_coord;
    PackedData src_value;
    PackedData trg_coord;
    PackedData trg_value;
    InteracData pt_interac_data;
  };

  struct SetupBase {
    const Kernel* kernel;
    std::vector<FMM_Node*> nodes_in ;
    std::vector<FMM_Node*> nodes_out;
    Matrix<real_t>* input_data;
    Matrix<real_t>* output_data;
  };

<<<<<<< HEAD
  // P2P, P2L, M2P lists & P2M & L2P Setup
=======
  // P2M & L2P Setup
>>>>>>> 6679590a
  struct BodiesSetup : SetupBase {
    Matrix<real_t>* coord_data;
    ptSetupData pt_setup_data;
  };

  // M2M & L2L Setup
  struct CellsSetup : SetupBase {
    int level;
    size_t M_dim0;
    size_t M_dim1;
    Mat_Type interac_type;
    std::vector<Vector<real_t>*> input_vector;
    std::vector<Vector<real_t>*> output_vector;
    std::vector<size_t> interac_cnt;
    std::vector<size_t> interac_mat;
    std::vector<size_t>  input_perm;
    std::vector<size_t> output_perm;
    std::vector<char>* precomp_data;
  };
  
  // M2L Setup
  struct M2LSetup : SetupBase {
    Mat_Type interac_type;
    std::vector<Vector<real_t>*> input_vector;
    std::vector<Vector<real_t>*> output_vector;
    M2LListData m2l_list_data;
  };

class FMM_Tree {
public:
  int multipole_order;
  FMM_Node* root_node;
  const Kernel* kernel;
  InteracList* interacList;
  PrecompMat* mat;
  std::vector<FMM_Node*> node_lst;
<<<<<<< HEAD
  BodiesSetup P2P_data, M2P_data, P2L_data;
=======
>>>>>>> 6679590a
  BodiesSetup P2M_data, L2P_data;
  std::vector<CellsSetup> M2M_data;
  std::vector<CellsSetup> L2L_data;
  M2LSetup M2L_data;

public:
  FMM_Tree(int multi_order, const Kernel* kernel_, InteracList* interacList_, PrecompMat* mat_): 
    multipole_order(multi_order), kernel(kernel_), interacList(interacList_), mat(mat_),
    root_node(NULL) {
    m2l_precomp_fft_flag = false;
    m2l_list_fft_flag = false;
    m2l_list_ifft_flag = false; 
  }

  ~FMM_Tree(){
    if(root_node!=NULL) delete root_node;
    if(m2l_precomp_fft_flag) fft_destroy_plan(m2l_precomp_fftplan);
    if(m2l_list_fft_flag) fft_destroy_plan(m2l_list_fftplan);
    if(m2l_list_ifft_flag) fft_destroy_plan(m2l_list_ifftplan);
    m2l_list_fft_flag = false;
    m2l_list_ifft_flag = false;
  }

/* 1st Part: Tree Construction
 * Interface: Initialize(init_data) */
private:
  inline int p2oLocal(std::vector<MortonId> & nodes, std::vector<MortonId>& leaves,
		      unsigned int maxNumPts, unsigned int maxDepth, bool complete) {
    assert(maxDepth<=MAX_DEPTH);
    std::vector<MortonId> leaves_lst;
    unsigned int init_size=leaves.size();
    unsigned int num_pts=nodes.size();
    MortonId curr_node=leaves[0];
    MortonId last_node=leaves[init_size-1].NextId();
    MortonId next_node;
    unsigned int curr_pt=0;
    unsigned int next_pt=curr_pt+maxNumPts;
    while(next_pt <= num_pts){
      next_node = curr_node.NextId();
      while( next_pt < num_pts && next_node > nodes[next_pt] && curr_node.GetDepth() < maxDepth-1 ){
	curr_node = curr_node.getDFD(curr_node.GetDepth()+1);
	next_node = curr_node.NextId();
      }
      leaves_lst.push_back(curr_node);
      curr_node = next_node;
      unsigned int inc=maxNumPts;
      while(next_pt < num_pts && curr_node > nodes[next_pt]){
	inc=inc<<1;
	next_pt+=inc;
	if(next_pt > num_pts){
	  next_pt = num_pts;
	  break;
	}
      }
      curr_pt = std::lower_bound(&nodes[0]+curr_pt,&nodes[0]+next_pt,curr_node,std::less<MortonId>())-&nodes[0];
      if(curr_pt >= num_pts) break;
      next_pt = curr_pt + maxNumPts;
      if(next_pt > num_pts) next_pt = num_pts;
    }
    if(complete) {
      while(curr_node<last_node){
	while( curr_node.NextId() > last_node && curr_node.GetDepth() < maxDepth-1 )
	  curr_node = curr_node.getDFD(curr_node.GetDepth()+1);
	leaves_lst.push_back(curr_node);
	curr_node = curr_node.NextId();
      }
    }
    leaves=leaves_lst;
    return 0;
  }

  inline int points2Octree(const std::vector<MortonId>& pt_mid, std::vector<MortonId>& nodes,
			   unsigned int maxDepth, unsigned int maxNumPts) {
    int myrank=0, np=1;
    Profile::Tic("SortMortonId", true, 10);
    std::vector<MortonId> pt_sorted;
    HyperQuickSort(pt_mid, pt_sorted);
    size_t pt_cnt=pt_sorted.size();
    Profile::Toc();

    Profile::Tic("p2o_local", false, 10);
    nodes.resize(1);
    nodes[0]=MortonId();
    p2oLocal(pt_sorted, nodes, maxNumPts, maxDepth, myrank==np-1);
    Profile::Toc();
    return 0;
  }

  FMM_Node* FindNode(MortonId& key, bool subdiv, FMM_Node* start=NULL) {
    int num_child=1UL<<3;
    FMM_Node* n=start;
    if(n==NULL) n=root_node;
    while(n->GetMortonId()<key && (!n->IsLeaf()||subdiv)){
      if(n->IsLeaf()) n->Subdivide();
      if(n->IsLeaf()) break;
      for(int j=0;j<num_child;j++){
	if(n->Child(j)->GetMortonId().NextId()>key){
	  n=n->Child(j);
	  break;
	}
      }
    }
    assert(!subdiv || n->GetMortonId()==key);
    return n;
  }

  FMM_Node* PreorderNxt(FMM_Node* curr_node) {
    assert(curr_node!=NULL);
    int n=(1UL<<3);
    if(!curr_node->IsLeaf())
      for(int i=0;i<n;i++)
	if(curr_node->Child(i)!=NULL)
	  return curr_node->Child(i);
    FMM_Node* node=curr_node;
    while(true){
      int i=node->octant+1;
      node=node->Parent();
      if(node==NULL) return NULL;
      for(;i<n;i++)
	if(node->Child(i)!=NULL)
	  return node->Child(i);
    }
  }

  FMM_Node* PostorderNxt(FMM_Node* curr_node) {
    assert(curr_node!=NULL);
    FMM_Node* node=curr_node;
    int j=node->octant+1;
    node=node->Parent();
    if(node==NULL) return NULL;
    int n=(1UL<<3);
    for(;j<n;j++){
      if(node->Child(j)!=NULL){
	node=node->Child(j);
	while(true){
	  if(node->IsLeaf()) return node;
	  for(int i=0;i<n;i++) {
	    if(node->Child(i)!=NULL){
	      node=node->Child(i);
	      break;
	    }
	  }
	}
      }
    }
    return node;
  }

  FMM_Node* PostorderFirst() {
    FMM_Node* node=root_node;
    int n=(1UL<<3);
    while(true){
      if(node->IsLeaf()) return node;
      for(int i=0;i<n;i++) {
	if(node->Child(i)!=NULL){
	  node=node->Child(i);
	  break;
	}
      }
    }
  }

public:
  std::vector<FMM_Node*>& GetNodeList() {
    node_lst.clear();
    FMM_Node* n=root_node;
    while(n!=NULL){
      node_lst.push_back(n);
      n=PreorderNxt(n);
    }
    return node_lst;
  }

  void Initialize(InitData* init_data) {
    Profile::Tic("InitTree",true);{
      Profile::Tic("InitRoot",false,5);
      int max_depth=init_data->max_depth;
      if(max_depth>MAX_DEPTH) max_depth=MAX_DEPTH;
      if(root_node) delete root_node;
      root_node=new FMM_Node();
      root_node->Initialize(NULL,0,init_data);
      Profile::Toc();

      Profile::Tic("Points2Octee",true,5);
      std::vector<MortonId> lin_oct;
      std::vector<MortonId> pt_mid;
      Vector<real_t>& pt_c=root_node->pt_coord;
      size_t pt_cnt=pt_c.Dim()/3;
      pt_mid.resize(pt_cnt);
#pragma omp parallel for
      for(size_t i=0;i<pt_cnt;i++){
        pt_mid[i]=MortonId(pt_c[i*3+0],pt_c[i*3+1],pt_c[i*3+2],max_depth);
      }
      points2Octree(pt_mid,lin_oct,max_depth,init_data->max_pts);
      Profile::Toc();

      Profile::Tic("SortPoints",true,5);
      std::vector<Vector<real_t>*> coord_lst;
      std::vector<Vector<real_t>*> value_lst;
      root_node->NodeDataVec(coord_lst, value_lst);
      assert(coord_lst.size()==value_lst.size());

      std::vector<size_t> index;
      for(size_t i=0;i<coord_lst.size();i++){
        if(!coord_lst[i]) continue;
        Vector<real_t>& pt_c=*coord_lst[i];
        size_t pt_cnt=pt_c.Dim()/3;
        pt_mid.resize(pt_cnt);
#pragma omp parallel for
        for(size_t i=0;i<pt_cnt;i++){
    	  pt_mid[i]=MortonId(pt_c[i*3+0],pt_c[i*3+1],pt_c[i*3+2],max_depth);
        }
        SortIndex(pt_mid, index);
        Forward  (pt_c, index);
        if(value_lst[i]!=NULL){
          Vector<real_t>& pt_v=*value_lst[i];
          Forward(pt_v, index);
        }
      }
      Profile::Toc();

      Profile::Tic("PointerTree",false,5);
      int omp_p=1;
      for(int i=0;i<1;i++){
        size_t size=lin_oct.size();
        size_t idx=0;
        FMM_Node* n=root_node;
        while(n!=NULL && idx<size){
          MortonId mortonId=n->GetMortonId();
          if(mortonId.isAncestor(lin_oct[idx])){
            if(n->IsLeaf()) n->Subdivide();
          }else if(mortonId==lin_oct[idx]){
            if(!n->IsLeaf()) n->Truncate();
            assert(n->IsLeaf());
            idx++;
          }else{
            n->Truncate();
          }
          n=PreorderNxt(n);
        }
      }
      Profile::Toc();
    }
    Profile::Toc();
  }
/* End of 1nd Part: Tree Construction */

/* 2nd Part: Setup FMM */
private:
  void SetColleagues(FMM_Node* node=NULL) {
    int n1=27;
    int n2=8;
    if(node==NULL){         // for root node
      FMM_Node* curr_node=root_node;
      if(curr_node!=NULL){
	curr_node->SetColleague(curr_node,(n1-1)/2);
        curr_node=PreorderNxt(curr_node);
      }
      std::vector<std::vector<FMM_Node*> > nodes(MAX_DEPTH);
      // traverse all nodes, store nodes at each level in a vector
      while(curr_node!=NULL){
        nodes[curr_node->depth].push_back(curr_node);
        curr_node=PreorderNxt(curr_node);
      }

      for(size_t i=0;i<MAX_DEPTH;i++){    // loop over each level
        size_t j0=nodes[i].size();        // j0 is num of nodes at level i
        FMM_Node** nodes_=&nodes[i][0];
#pragma omp parallel for
        for(size_t j=0;j<j0;j++){
          SetColleagues(nodes_[j]);
        }
      }
    } else {
      FMM_Node* parent_node;
      FMM_Node* tmp_node1;
      FMM_Node* tmp_node2;
      for(int i=0;i<n1;i++)node->SetColleague(NULL,i);
      parent_node=node->Parent();
      if(parent_node==NULL) return;
      int l=node->octant;         // l is octant
      for(int i=0;i<n1;i++){
        tmp_node1=parent_node->Colleague(i);  // loop over parent's colleagues
        if(tmp_node1!=NULL)
        if(!tmp_node1->IsLeaf()){
          for(int j=0;j<n2;j++){
            tmp_node2=tmp_node1->Child(j);    // loop over parent's colleages child
            if(tmp_node2!=NULL){
              bool flag=true;
              int a=1,b=1,new_indx=0;
              for(int k=0;k<3;k++){
                int indx_diff=(((i/b)%3)-1)*2+((j/a)%2)-((l/a)%2);
                if(-1>indx_diff || indx_diff>1) flag=false;
                new_indx+=(indx_diff+1)*b;
                a*=2;b*=3;
              }
              if(flag){
                node->SetColleague(tmp_node2,new_indx);
              }
            }
          }
        }
      }
    }
  }

  // generate node_list for different operators and node_data_buff (src trg information)
  void CollectNodeData(std::vector<FMM_Node*>& nodes, std::vector<Matrix<real_t> >& node_data_buff, std::vector<std::vector<FMM_Node*> >& n_list) {
    n_list.resize(7);
    std::vector<std::vector<Vector<real_t>* > > vec_list(7);      // vec of vecs of pointers
    // post-order traversal
    leafs.clear();
    nonleafs.clear();                       // input "nodes" is post-order
    for (int i=0; i<nodes.size(); i++) {
      if (nodes[i]->IsLeaf()) {
        leafs.push_back(nodes[i]);
        nodes[i]->pt_cnt[0] += nodes[i]->src_coord.Dim()  / 3;
        nodes[i]->pt_cnt[1] += nodes[i]->trg_coord.Dim()  / 3;
      } else {
        nonleafs.push_back(nodes[i]);
        nodes[i]->src_coord.Resize(0);
        nodes[i]->trg_coord.Resize(0);
        nodes[i]->src_value.Resize(0);
        nodes[i]->trg_value.Resize(0);
        for (int j=0; j<8; j++) {
          FMM_Node* child = nodes[i]->Child(j);
          nodes[i]->pt_cnt[0] += child->pt_cnt[0];
          nodes[i]->pt_cnt[1] += child->pt_cnt[1];
        }
      }
    }
    // level order traversal
    nodesLevelOrder.clear();            // level order traversal with leafs
    nonleafsLevelOrder.clear();         // level order traversal without leafs
    std::queue<FMM_Node*> nodesQueue;
    nodesQueue.push(root_node);
    while (!nodesQueue.empty()) {
      FMM_Node* curr = nodesQueue.front();
      nodesQueue.pop();
      if (curr != root_node)  nodesLevelOrder.push_back(curr);
      if (!curr->IsLeaf()) nonleafsLevelOrder.push_back(curr);
      for (int i=0; i<8; i++) {
        FMM_Node* child = curr->Child(i);
        if (child!=NULL) nodesQueue.push(child);
      }
    }
    nodesLevelOrder.push_back(root_node);   // level 0 root is the last one instead of the first elem in pvfmm's level order TT
    // fill in node_lists
    n_list[0] = nodesLevelOrder;
    n_list[1] = nodesLevelOrder;
    n_list[2] = nonleafsLevelOrder;
    n_list[3] = nonleafsLevelOrder;
    n_list[4] = leafs;
    n_list[5] = leafs;
    n_list[6] = leafs;
    // fill in vec_list
    int n_ue = mat->ClassMat(M2M_U_Type, 0).Dim(1);
    int n_de = mat->ClassMat(L2L_V_Type, 0).Dim(0);
    for(int i=0; i<nodesLevelOrder.size(); i++) {
      FMM_Node* node = nodesLevelOrder[i];
      node->upward_equiv.Resize(n_ue);
      node->dnward_equiv.Resize(n_de);
      vec_list[0].push_back( &(node->upward_equiv) );
      vec_list[1].push_back( &(node->dnward_equiv) );
    }
    int trg_dof = kernel->ker_dim[1];
    for(int i=0; i<leafs.size(); i++) {
      FMM_Node* leaf = leafs[i];
      int n_trg_val = (leaf->trg_coord.Dim()/3) * trg_dof;
      leaf->trg_value.Resize(n_trg_val);
      vec_list[4].push_back( &(leaf->src_value) );        // src_value should be initialized before CollectNodeData
      vec_list[5].push_back( &(leaf->trg_value) );
      vec_list[6].push_back( &(leaf->src_coord) );
      vec_list[6].push_back( &(leaf->trg_coord) );
    }
    for(int depth=0; depth<MAX_DEPTH; depth++){
      vec_list[6].push_back( &upwd_check_surf[depth] );   // these surf coords are generated in FMM_Tree constructor
      vec_list[6].push_back( &upwd_equiv_surf[depth] );
      vec_list[6].push_back( &dnwd_check_surf[depth] );
      vec_list[6].push_back( &dnwd_equiv_surf[depth] );
    }

    node_data_buff.resize(vec_list.size()+1);             // FMM_Tree member node_data_buff: vec of 8 Matrices
    for(int idx=0; idx<vec_list.size(); idx++){           // loop over vec_list
      Matrix<real_t>& buff = node_data_buff[idx];         // reference to idx-th buff chunk
      std::vector<Vector<real_t>*>& vecs = vec_list[idx]; // reference to idx-th chunk of Vector's pointers
      int nvecs = vecs.size();                            // num of Vector's pointers in current chunk
      if (!nvecs) continue;
      std::vector<int> size(nvecs);                       // size of each Vector that ptr points to
      std::vector<int> disp(nvecs, 0);                    // displacement of sizes
#pragma omp parallel for
      for (int i=0; i<nvecs; i++) size[i] = vecs[i]->Dim();  // calculate Vector size
      scan(&size[0], &disp[0], nvecs);                    // calculate Vector size's displ
      size_t buff_size = size[nvecs-1] + disp[nvecs-1];   // total buff size needed
//if(idx==0) std::cout << "buff_size 0 " << buff_size << std::endl;
      if (!buff_size) continue;
      if (buff.Dim(0)*buff.Dim(1) < buff_size) {
        buff.ReInit(1,buff_size*1.05);                    // buff is a huge 1-row matrix
      }
#pragma omp parallel for
      for (int i=0; i<nvecs; i++) {
        if (size[i]>0) {
          memcpy(&buff[0][0]+disp[i], vecs[i]->data_ptr, size[i]*sizeof(real_t));
        }
        vecs[i]->ReInit3(size[i], &buff[0][0]+disp[i], false);  // keep data_ptr in nodes but release the ownership of the data to node_data_buff
      }
    }
  }

  // Build t-type interaction list for node n
  void BuildList(FMM_Node* n, Mat_Type t) {
    const int n_child=8, n_collg=27;
    int c_hash, idx, rel_coord[3];
    int p2n = n->octant;       // octant
    FMM_Node* p = n->Parent(); // parent node
    std::vector<FMM_Node*>& interac_list = n->interac_list[t];
    switch (t) {
      case P2M_Type:
        if(n->IsLeaf()) interac_list[0] = n;
        break;
      case L2P_Type:
	if(n->IsLeaf()) interac_list[0] = n;
	break;
      case M2M_Type:
	if(n->IsLeaf()) return;
	for(int j=0;j<n_child;j++) {
	  rel_coord[0] = -1+(j & 1?2:0);
	  rel_coord[1] = -1+(j & 2?2:0);
	  rel_coord[2] = -1+(j & 4?2:0);
	  c_hash = interacList->coord_hash(rel_coord);
	  idx = interacList->hash_lut[t][c_hash];
	  FMM_Node* chld=(FMM_Node*)n->Child(j);
	  if(idx>=0) interac_list[idx]=chld;
	}
	break;
      case L2L_Type:
	if(p == NULL) return;
        rel_coord[0] = -1+(p2n & 1?2:0);
        rel_coord[1] = -1+(p2n & 2?2:0);
        rel_coord[2] = -1+(p2n & 4?2:0);
        c_hash = interacList->coord_hash(rel_coord);
        idx = interacList->hash_lut[t][c_hash];
        if(idx>=0) interac_list[idx]=p;
	break;
      case P2P0_Type:
	if(p == NULL || !n->IsLeaf()) return;
	for(int i=0;i<n_collg;i++){
	  FMM_Node* pc = p->Colleague(i);
	  if(pc!=NULL && pc->IsLeaf()){
	    rel_coord[0]=( i %3)*4-4-(p2n & 1?2:0)+1;
	    rel_coord[1]=((i/3)%3)*4-4-(p2n & 2?2:0)+1;
	    rel_coord[2]=((i/9)%3)*4-4-(p2n & 4?2:0)+1;
	    c_hash = interacList->coord_hash(rel_coord);
	    idx = interacList->hash_lut[t][c_hash];
	    if(idx>=0) interac_list[idx] = pc;
	  }
	}
	break;
      case P2P1_Type:
	if(!n->IsLeaf()) return;
	for(int i=0;i<n_collg;i++){
	  FMM_Node* col=(FMM_Node*)n->Colleague(i);
	  if(col!=NULL && col->IsLeaf()){
            rel_coord[0]=( i %3)-1;
            rel_coord[1]=((i/3)%3)-1;
            rel_coord[2]=((i/9)%3)-1;
            c_hash = interacList->coord_hash(rel_coord);
            idx = interacList->hash_lut[t][c_hash];
            if(idx>=0) interac_list[idx] = col;
	  }
	}
	break;
      case P2P2_Type:
	if(!n->IsLeaf()) return;
	for(int i=0;i<n_collg;i++){
	  FMM_Node* col=(FMM_Node*)n->Colleague(i);
	  if(col!=NULL && !col->IsLeaf()){
	    for(int j=0;j<n_child;j++){
	      rel_coord[0]=( i %3)*4-4+(j & 1?2:0)-1;
	      rel_coord[1]=((i/3)%3)*4-4+(j & 2?2:0)-1;
	      rel_coord[2]=((i/9)%3)*4-4+(j & 4?2:0)-1;
	      c_hash = interacList->coord_hash(rel_coord);
	      idx = interacList->hash_lut[t][c_hash];
	      if(idx>=0){
		assert(col->Child(j)->IsLeaf()); //2:1 balanced
		interac_list[idx] = (FMM_Node*)col->Child(j);
	      }
	    }
	  }
	}
	break;
      case M2L_Helper_Type:
	if(p == NULL) return;
	for(int i=0;i<n_collg;i++){
	  FMM_Node* pc=(FMM_Node*)p->Colleague(i);
	  if(pc!=NULL?!pc->IsLeaf():0){
	    for(int j=0;j<n_child;j++){
	      rel_coord[0]=( i   %3)*2-2+(j & 1?1:0)-(p2n & 1?1:0);
	      rel_coord[1]=((i/3)%3)*2-2+(j & 2?1:0)-(p2n & 2?1:0);
	      rel_coord[2]=((i/9)%3)*2-2+(j & 4?1:0)-(p2n & 4?1:0);
	      c_hash = interacList->coord_hash(rel_coord);
	      idx=interacList->hash_lut[t][c_hash];
	      if(idx>=0) interac_list[idx]=(FMM_Node*)pc->Child(j);
	    }
	  }
	}
	break;
      case M2L_Type:
	if(n->IsLeaf()) return;
	for(int i=0;i<n_collg;i++){
	  FMM_Node* col=(FMM_Node*)n->Colleague(i);
	  if(col!=NULL && !col->IsLeaf()){
            rel_coord[0]=( i %3)-1;
            rel_coord[1]=((i/3)%3)-1;
            rel_coord[2]=((i/9)%3)-1;
            c_hash = interacList->coord_hash(rel_coord);
            idx=interacList->hash_lut[t][c_hash];
            if(idx>=0) interac_list[idx]=col;
	  }
	}
	break;
      case M2P_Type:
	if(!n->IsLeaf()) return;
	for(int i=0;i<n_collg;i++){
	  FMM_Node* col=(FMM_Node*)n->Colleague(i);
	  if(col!=NULL && !col->IsLeaf()){
	    for(int j=0;j<n_child;j++){
	      rel_coord[0]=( i %3)*4-4+(j & 1?2:0)-1;
	      rel_coord[1]=((i/3)%3)*4-4+(j & 2?2:0)-1;
	      rel_coord[2]=((i/9)%3)*4-4+(j & 4?2:0)-1;
	      c_hash = interacList->coord_hash(rel_coord);
	      idx=interacList->hash_lut[t][c_hash];
	      if(idx>=0) interac_list[idx]=(FMM_Node*)col->Child(j);
	    }
	  }
	}
	break;
      case P2L_Type:
	if(p == NULL) return;
	for(int i=0;i<n_collg;i++){
	  FMM_Node* pc=(FMM_Node*)p->Colleague(i);
	  if(pc!=NULL && pc->IsLeaf()){
	    rel_coord[0]=( i %3)*4-4-(p2n & 1?2:0)+1;
	    rel_coord[1]=((i/3)%3)*4-4-(p2n & 2?2:0)+1;
	    rel_coord[2]=((i/9)%3)*4-4-(p2n & 4?2:0)+1;
	    c_hash = interacList->coord_hash(rel_coord);
	    idx=interacList->hash_lut[t][c_hash];
	    if(idx>=0) interac_list[idx]=pc;
	  }
	}
	break;
      default:
        abort();
    }
  }

  // Fill in interac_list of all nodes, assume sources == target for simplicity
  void BuildInteracLists() {
    std::vector<FMM_Node*>& nodes = GetNodeList();
    std::vector<Mat_Type> interactionTypes = {P2M_Type, M2M_Type, L2L_Type, L2P_Type, P2P0_Type,
                                              P2P1_Type, P2P2_Type, M2P_Type, P2L_Type, M2L_Type};
    for(Mat_Type& type : interactionTypes) {
      int numRelCoord = interacList->rel_coord[type].size();  // num of possible relative positions
#pragma omp parallel for
      for(size_t i=0; i<nodes.size(); i++) {
        FMM_Node* node = nodes[i];
        node->interac_list[type].resize(numRelCoord, 0);
        BuildList(node, type);
      }
    }
  }

  // Initialize ptSetupData::pt_interac_data.interac_cst, then save ptSetupData in setup_data
  void PtSetup(BodiesSetup& setup_data, ptSetupData* data_){
    ptSetupData& data = *data_;
    if(data.pt_interac_data.interac_cnt.Dim()){
      InteracData& intdata=data.pt_interac_data;
      Vector<size_t>  cnt;
      Vector<size_t>& dsp=intdata.interac_cst;
      cnt.Resize(intdata.interac_cnt.Dim());
      dsp.Resize(intdata.interac_dsp.Dim());
#pragma omp parallel for
      for(size_t trg=0;trg<cnt.Dim();trg++){
        size_t trg_cnt=data.trg_coord.cnt[trg];
        cnt[trg]=0;
        for(size_t i=0;i<intdata.interac_cnt[trg];i++){
          size_t int_id=intdata.interac_dsp[trg]+i;
          size_t src=intdata.in_node[int_id];
          size_t src_cnt=data.src_coord.cnt[src];
          cnt[trg]+=(src_cnt)*trg_cnt;
        }
      }
      dsp[0]=cnt[0];
      scan(&cnt[0],&dsp[0],dsp.Dim());
    }
    setup_data.pt_setup_data = data;
    {
      size_t n=setup_data.output_data->Dim(0)*setup_data.output_data->Dim(1)*sizeof(real_t);
      if(dev_buffer.Dim()<n) dev_buffer.Resize(n);
    }
  }

  void SetupPrecomp(CellsSetup& setup_data){
    assert(setup_data.precomp_data && setup_data.level < MAX_DEPTH);
    Profile::Tic("SetupPrecomp",true,25);
    mat->CompactData(setup_data.level, setup_data.interac_type, *setup_data.precomp_data);
    Profile::Toc();
  }

  void SetupInterac(CellsSetup& setup_data){
    int level=setup_data.level;
    Mat_Type& interac_type = setup_data.interac_type;
    std::vector<FMM_Node*>& nodes_in =setup_data.nodes_in ;
    std::vector<FMM_Node*>& nodes_out=setup_data.nodes_out;
    Matrix<real_t>&  input_data=*setup_data. input_data;
    Matrix<real_t>& output_data=*setup_data.output_data;
    std::vector<Vector<real_t>*>&  input_vector=setup_data. input_vector;
    std::vector<Vector<real_t>*>& output_vector=setup_data.output_vector;
    size_t n_in =nodes_in .size();
    size_t n_out=nodes_out.size();
    if(setup_data.precomp_data->size()==0) SetupPrecomp(setup_data);

    Matrix<real_t>& M0 = mat->ClassMat(interac_type, 0);
    int M_dim0 = M0.Dim(0);
    int M_dim1 = M0.Dim(1);
    size_t mat_cnt=interacList->rel_coord[interac_type].size();

    Profile::Tic("Interac-Data",true,25);
    {
      std::vector<size_t> interac_mat;
      std::vector<size_t> interac_cnt;
      std::vector<size_t>  input_perm;
      std::vector<size_t> output_perm;
      size_t buff_size = 1024l*1024l*1024l;      // 1G buffer
      if(n_out && n_in) {
        std::vector<std::vector<size_t> > precomp_data_offset;
        {
          std::vector<char>& precomp_data=*setup_data.precomp_data;
          char* indx_ptr=&precomp_data[0];
          const int l1_l0 = MAX_DEPTH;
          int size = 1 + (2+2)*l1_l0;    // matches the definition in CompactData
          for(int i=0; i<mat_cnt; i++) {
            std::vector<size_t> temp_data((size_t*)indx_ptr + i*size, (size_t*)indx_ptr + (i+1)*size);
            precomp_data_offset.push_back(temp_data);
          }
        }
        int i = 0;
        for(FMM_Node* node_in : setup_data.nodes_in) node_in->node_id = i++;
        std::vector<std::vector<FMM_Node*> > trg_interac_list(setup_data.nodes_out.size());  // n_out*mat_cnt FMM_Node pointers
        std::vector<std::vector<FMM_Node*> > src_interac_list(setup_data.nodes_in.size());
        for(auto& nodes : src_interac_list) nodes.resize(mat_cnt, NULL);
        
#pragma omp parallel for
        for(int i=0; i<n_out; i++) {           // build index mapping bwt nodes_in & nodes_out
          std::vector<FMM_Node*>& interact_nodes = nodes_out[i]->interac_list[interac_type];
          assert(interact_nodes.size() == mat_cnt);
          trg_interac_list[i] = interact_nodes;
          for(int j=0; j<mat_cnt; j++) {
            if(trg_interac_list[i][j] != NULL) {
              src_interac_list[trg_interac_list[i][j]->node_id][j] = nodes_out[i];
            }
          }
        }
        
        size_t interac_dsp_=0;
        std::vector<std::vector<size_t>> interac_dsp(n_out, std::vector<size_t>(mat_cnt));
        for(size_t j=0;j<mat_cnt;j++){
          for(size_t i=0;i<n_out;i++){
            interac_dsp[i][j]=interac_dsp_;
            if(trg_interac_list[i][j]!=NULL) interac_dsp_++;
          }
          interac_mat.push_back(precomp_data_offset[interacList->interac_class[interac_type][j]][0]);
          interac_cnt.push_back(interac_dsp_-interac_dsp[0][j]);
        }
        assert((M_dim0+M_dim1)*sizeof(real_t) * interac_dsp_ < buff_size);    // assert the buffer size we need is smaller than 1G

        for(size_t i=0; i<n_out; i++) nodes_out[i]->node_id = i;
        for(size_t i=0; i<n_in ; i++) {
          for(size_t j=0; j<mat_cnt; j++) {
            FMM_Node* trg_node=src_interac_list[i][j];
            if(trg_node != NULL) {
              size_t depth=trg_node->depth;
              input_perm .push_back(precomp_data_offset[j][1+4*depth+0]);
              input_perm .push_back(precomp_data_offset[j][1+4*depth+1]);
              input_perm .push_back(interac_dsp[trg_node->node_id][j]*M_dim0*sizeof(real_t));
              input_perm .push_back((size_t)(& input_vector[i][0][0]- input_data[0]));
              assert(input_vector[i]->Dim() == M_dim0);
            }
          }
        }

        for(size_t i=0; i<n_out; i++) {
          for(size_t j=0; j<mat_cnt; j++) {
            if(trg_interac_list[i][j] != NULL) {
              size_t depth=nodes_out[i]->depth;
              output_perm.push_back(precomp_data_offset[j][1+4*depth+2]);
              output_perm.push_back(precomp_data_offset[j][1+4*depth+3]);
              output_perm.push_back(interac_dsp[i][j]*M_dim1*sizeof(real_t));
              output_perm.push_back((size_t)(&output_vector[i][0][0]-output_data[0]));
            }
          }
        }
      }
      if(dev_buffer.Dim()<buff_size) dev_buffer.Resize(buff_size);
      setup_data.M_dim0 = M_dim0;
      setup_data.M_dim1 = M_dim1;
      setup_data.interac_cnt = interac_cnt;
      setup_data.interac_mat = interac_mat;
      setup_data.input_perm = input_perm;
      setup_data.output_perm = output_perm;
    }
    Profile::Toc();
  }

  void ClearFMMData() {
<<<<<<< HEAD
    Profile::Tic("ClearFMMData",true);
    int omp_p=omp_get_max_threads();
#pragma omp parallel for
    for(int j=0;j<omp_p;j++){
      Matrix<real_t>* mat;
      mat=M2P_data. input_data;
      if(mat && mat->Dim(0)*mat->Dim(1)){
        size_t a=(mat->Dim(0)*mat->Dim(1)*(j+0))/omp_p;
        size_t b=(mat->Dim(0)*mat->Dim(1)*(j+1))/omp_p;
        memset(&(*mat)[0][a],0,(b-a)*sizeof(real_t));
      }
      mat=P2L_data.output_data;
      if(mat && mat->Dim(0)*mat->Dim(1)){
        size_t a=(mat->Dim(0)*mat->Dim(1)*(j+0))/omp_p;
        size_t b=(mat->Dim(0)*mat->Dim(1)*(j+1))/omp_p;
        memset(&(*mat)[0][a],0,(b-a)*sizeof(real_t));
      }
      mat=P2P_data.output_data;
      if(mat && mat->Dim(0)*mat->Dim(1)){
        size_t a=(mat->Dim(0)*mat->Dim(1)*(j+0))/omp_p;
        size_t b=(mat->Dim(0)*mat->Dim(1)*(j+1))/omp_p;
        memset(&(*mat)[0][a],0,(b-a)*sizeof(real_t));
      }
    }
=======
    Profile::Tic("ClearFMMData",true);    
    Matrix<real_t>* mat;
    mat = &node_data_buff[0];   // clear upward equiv charges
    memset(&(*mat)[0][0], 0, mat->Dim(0)*mat->Dim(1)*sizeof(real_t));
    mat = &node_data_buff[1];   // clear downward equiv charges
    memset(&(*mat)[0][0], 0, mat->Dim(0)*mat->Dim(1)*sizeof(real_t));
    mat = &node_data_buff[5];   // clear target's potential
    memset(&(*mat)[0][0], 0, mat->Dim(0)*mat->Dim(1)*sizeof(real_t));
>>>>>>> 6679590a
    Profile::Toc();
  }

  template<typename ElemType>
  void CopyVec(std::vector<std::vector<ElemType> >& vec_, pvfmm::Vector<ElemType>& vec) {
    int omp_p=omp_get_max_threads();
    std::vector<size_t> vec_dsp(omp_p+1,0);
    for(size_t tid=0;tid<omp_p;tid++){
      vec_dsp[tid+1]=vec_dsp[tid]+vec_[tid].size();
    }
    vec.Resize(vec_dsp[omp_p]);
#pragma omp parallel for
    for(size_t tid=0;tid<omp_p;tid++){
      memcpy(&vec[0]+vec_dsp[tid],&vec_[tid][0],vec_[tid].size()*sizeof(ElemType));
    }
  }

<<<<<<< HEAD
  void P2P_ListSetup(BodiesSetup& setup_data, std::vector<Matrix<real_t> >& buff, std::vector<std::vector<FMM_Node*> >& n_list){
    // initialize Setup_data
    setup_data.kernel = kernel->k_s2t;
    setup_data. input_data = &buff[4];        // src_value
    setup_data.output_data = &buff[5];        // trg_value
    setup_data. coord_data = &buff[6];        // src & trg coords, upward/dnward check/equiv surface
    setup_data.nodes_in .clear();
    setup_data.nodes_out.clear();
    setup_data.nodes_in = n_list[4];
    setup_data.nodes_out = n_list[5];
    // initialize ptSetupData
    ptSetupData data;
    data.kernel = setup_data.kernel;
    data.src_coord = PackedData(setup_data.coord_data, setup_data.nodes_in, SrcCoord);
    data.src_value = PackedData(setup_data.input_data, setup_data.nodes_in, SrcValue);
    data.trg_coord = PackedData(setup_data.coord_data, setup_data.nodes_out, TrgCoord);
    data.trg_value = PackedData(setup_data.output_data, setup_data.nodes_out, TrgValue);

    // initialize leaf's node_id, can put it in other functions
    int i = 0;
    for(FMM_Node* leaf : setup_data.nodes_in) leaf->node_id = i++;

    std::vector<FMM_Node*>& nodes_in =setup_data.nodes_in ;
    std::vector<FMM_Node*>& nodes_out=setup_data.nodes_out;
    {
      int omp_p=omp_get_max_threads();
      std::vector<std::vector<size_t> > in_node_(omp_p);
      std::vector<std::vector<size_t> > interac_cnt_(omp_p);
      size_t m=multipole_order;
      size_t Nsrf=(6*(m-1)*(m-1)+2);
#pragma omp parallel for
      for(size_t tid=0;tid<omp_p;tid++){
        std::vector<size_t>& in_node    =in_node_[tid]    ;
        std::vector<size_t>& interac_cnt=interac_cnt_[tid]        ;
        size_t a=(nodes_out.size()*(tid+0))/omp_p;
        size_t b=(nodes_out.size()*(tid+1))/omp_p;
        for(size_t i=a;i<b;i++){
          FMM_Node* tnode=nodes_out[i];
          real_t s=powf(0.5,tnode->depth);
          size_t interac_cnt_=0;
          {
            Mat_Type type=P2P0_Type;
            std::vector<FMM_Node*>& intlst=tnode->interac_list[type];
            for(size_t j=0;j<intlst.size();j++) if(intlst[j]){
              FMM_Node* snode=intlst[j];
              size_t snode_id=snode->node_id;
              if(snode_id>=nodes_in.size() || nodes_in[snode_id]!=snode) continue;
              in_node.push_back(snode_id);
              interac_cnt_++;
            }
          }
          {
            Mat_Type type=P2P1_Type;
            std::vector<FMM_Node*>& intlst=tnode->interac_list[type];
            for(size_t j=0;j<intlst.size();j++) if(intlst[j]){
              FMM_Node* snode=intlst[j];
              size_t snode_id=snode->node_id;
              if(snode_id>=nodes_in.size() || nodes_in[snode_id]!=snode) continue;
              in_node.push_back(snode_id);
              interac_cnt_++;
            }
          }
          {
            Mat_Type type=P2P2_Type;
            std::vector<FMM_Node*>& intlst=tnode->interac_list[type];
            for(size_t j=0;j<intlst.size();j++) if(intlst[j]){
              FMM_Node* snode=intlst[j];
              size_t snode_id=snode->node_id;
              if(snode_id>=nodes_in.size() || nodes_in[snode_id]!=snode) continue;
              in_node.push_back(snode_id);
              interac_cnt_++;
            }
          }
          {
            Mat_Type type=P2L_Type;
            std::vector<FMM_Node*>& intlst=tnode->interac_list[type];
            if(tnode->pt_cnt[1]<=Nsrf)
            for(size_t j=0;j<intlst.size();j++) if(intlst[j]){
              FMM_Node* snode=intlst[j];
              size_t snode_id=snode->node_id;
              if(snode_id>=nodes_in.size() || nodes_in[snode_id]!=snode) continue;
              in_node.push_back(snode_id);
              interac_cnt_++;
            }
          }
          {
            Mat_Type type=M2P_Type;
            std::vector<FMM_Node*>& intlst=tnode->interac_list[type];
            for(size_t j=0;j<intlst.size();j++) if(intlst[j]){
              FMM_Node* snode=intlst[j];
              size_t snode_id=snode->node_id;
              if(snode_id>=nodes_in.size() || nodes_in[snode_id]!=snode) continue;
              if(snode->pt_cnt[0]> Nsrf) continue;
              in_node.push_back(snode_id);
              interac_cnt_++;
            }
          }
          interac_cnt.push_back(interac_cnt_);
        }
      }
      {
        InteracData& pt_interac_data=data.pt_interac_data;
	CopyVec(in_node_,pt_interac_data.in_node);
	CopyVec(interac_cnt_,pt_interac_data.interac_cnt);
        {
          pvfmm::Vector<size_t>& cnt=pt_interac_data.interac_cnt;
          pvfmm::Vector<size_t>& dsp=pt_interac_data.interac_dsp;
          dsp.Resize(cnt.Dim()); if(dsp.Dim()) dsp[0]=0;
          scan(&cnt[0],&dsp[0],dsp.Dim());
        }
      }
    }
    PtSetup(setup_data, &data);
  }

  void M2P_ListSetup(BodiesSetup&  setup_data, std::vector<Matrix<real_t> >& buff, std::vector<std::vector<FMM_Node*> >& n_list){
    {
      setup_data.kernel = kernel->k_m2t;
      setup_data. input_data = &buff[0];              // upward_equiv
      setup_data.output_data = &buff[5];              // trg_value
      setup_data. coord_data = &buff[6];              // src & trg coords, upward/dnward check/equiv surface
      setup_data.nodes_in .clear();
      setup_data.nodes_out.clear();
      std::vector<FMM_Node*>& nodes_in =n_list[0];    // nodesLevelOrder
      std::vector<FMM_Node*>& nodes_out=n_list[5];    // leafs
      for(FMM_Node* node : nodes_in)
        if (node->pt_cnt[0]) setup_data.nodes_in.push_back(node);
      for(FMM_Node* node : nodes_out)
        if (node->trg_coord.Dim() && node->IsLeaf()) setup_data.nodes_out.push_back(node);
    }
    // initialize ptSetupData
    ptSetupData data;
    data.kernel=setup_data.kernel;
    data.src_coord = PackedData(setup_data.coord_data, setup_data.nodes_in, UpwardEquivCoord);
    data.src_value = PackedData(setup_data.input_data, setup_data.nodes_in, UpwardEquivValue);
    data.trg_coord = PackedData(setup_data.coord_data, setup_data.nodes_out, TrgCoord);
    data.trg_value = PackedData(setup_data.output_data, setup_data.nodes_out, TrgValue);

    int i = 0;
    for(FMM_Node* node : setup_data.nodes_in) node->node_id = i++;
    std::vector<FMM_Node*>& nodes_in =setup_data.nodes_in ;
    std::vector<FMM_Node*>& nodes_out=setup_data.nodes_out;
    {
      int omp_p=omp_get_max_threads();
      std::vector<std::vector<size_t> > in_node_(omp_p);
      std::vector<std::vector<size_t> > scal_idx_(omp_p);
      std::vector<std::vector<real_t> > coord_shift_(omp_p);
      std::vector<std::vector<size_t> > interac_cnt_(omp_p);
      size_t m=multipole_order;
      size_t Nsrf=(6*(m-1)*(m-1)+2);
#pragma omp parallel for
      for(size_t tid=0;tid<omp_p;tid++){
        std::vector<size_t>& in_node    =in_node_[tid]    ;
        std::vector<size_t>& scal_idx   =scal_idx_[tid]   ;
        std::vector<real_t>& coord_shift=coord_shift_[tid];
        std::vector<size_t>& interac_cnt=interac_cnt_[tid]        ;
        size_t a=(nodes_out.size()*(tid+0))/omp_p;
        size_t b=(nodes_out.size()*(tid+1))/omp_p;
        for(size_t i=a;i<b;i++){
          FMM_Node* tnode=nodes_out[i];
          real_t s=powf(0.5,tnode->depth);
          size_t interac_cnt_=0;
          {
            Mat_Type type=M2P_Type;
            std::vector<FMM_Node*>& intlst=tnode->interac_list[type];
            for(size_t j=0;j<intlst.size();j++) if(intlst[j]){
              FMM_Node* snode=intlst[j];
              size_t snode_id=snode->node_id;
              if(snode_id>=nodes_in.size() || nodes_in[snode_id]!=snode) continue;
              if(snode->IsLeaf() && snode->pt_cnt[0]<=Nsrf) continue;
              in_node.push_back(snode_id);
              scal_idx.push_back(snode->depth);
              {
                ivec3& rel_coord=interacList->rel_coord[type][j];
                const real_t* scoord=snode->Coord();
                const real_t* tcoord=tnode->Coord();
                real_t shift[3];
                shift[0]=rel_coord[0]*0.25*s-(0+0.25*s)+(tcoord[0]+0.5*s);
                shift[1]=rel_coord[1]*0.25*s-(0+0.25*s)+(tcoord[1]+0.5*s);
                shift[2]=rel_coord[2]*0.25*s-(0+0.25*s)+(tcoord[2]+0.5*s);
                coord_shift.push_back(shift[0]);
                coord_shift.push_back(shift[1]);
                coord_shift.push_back(shift[2]);
              }
              interac_cnt_++;
            }
          }
          interac_cnt.push_back(interac_cnt_);
        }
      }
      {
        InteracData& pt_interac_data=data.pt_interac_data;
	CopyVec(in_node_,pt_interac_data.in_node);
	CopyVec(scal_idx_,pt_interac_data.scal_idx);
	CopyVec(coord_shift_,pt_interac_data.coord_shift);
	CopyVec(interac_cnt_,pt_interac_data.interac_cnt);
        {
          pvfmm::Vector<size_t>& cnt=pt_interac_data.interac_cnt;
          pvfmm::Vector<size_t>& dsp=pt_interac_data.interac_dsp;
          dsp.Resize(cnt.Dim()); if(dsp.Dim()) dsp[0]=0;
          scan(&cnt[0],&dsp[0],dsp.Dim());
        }
      }
    }
    PtSetup(setup_data, &data);
  }

  void P2L_ListSetup(BodiesSetup&  setup_data, std::vector<Matrix<real_t> >& buff, std::vector<std::vector<FMM_Node*> >& n_list){
    if(!multipole_order) return;
    {
      setup_data.kernel=kernel->k_s2l;
      setup_data. input_data=&buff[4];         // src_value
      setup_data.output_data=&buff[1];         // dnward_equiv
      setup_data. coord_data=&buff[6];         // src & trg coords, upward & downward equiv
      std::vector<FMM_Node*>& nodes_in =n_list[4];
      std::vector<FMM_Node*>& nodes_out=n_list[1];
      setup_data.nodes_in .clear();
      setup_data.nodes_out.clear();
      for(FMM_Node* node : nodes_in)
        if(node->src_coord.Dim() && node->IsLeaf ()) setup_data.nodes_in.push_back(node);
      for(FMM_Node* node : nodes_out)
        if(node->pt_cnt[1]) setup_data.nodes_out.push_back(node);
    }
    ptSetupData data;
    data.kernel=setup_data.kernel;
    data.src_coord = PackedData(setup_data.coord_data, setup_data.nodes_in, SrcCoord);
    data.src_value = PackedData(setup_data.input_data, setup_data.nodes_in, SrcValue);
    data.trg_coord = PackedData(setup_data.coord_data, setup_data.nodes_out, DnwardCheckCoord);
    data.trg_value = PackedData(setup_data.output_data, setup_data.nodes_out, DnwardEquivValue);
    std::vector<FMM_Node*>& nodes_in =setup_data.nodes_in ;
    std::vector<FMM_Node*>& nodes_out=setup_data.nodes_out;

    {
      int omp_p=omp_get_max_threads();
      std::vector<std::vector<size_t> > in_node_(omp_p);
      std::vector<std::vector<size_t> > scal_idx_(omp_p);
      std::vector<std::vector<real_t> > coord_shift_(omp_p);
      std::vector<std::vector<size_t> > interac_cnt_(omp_p);
      size_t m=multipole_order;
      size_t Nsrf=(6*(m-1)*(m-1)+2);
#pragma omp parallel for
      for(size_t tid=0;tid<omp_p;tid++){
        std::vector<size_t>& in_node    =in_node_[tid];
        std::vector<size_t>& scal_idx   =scal_idx_[tid];
        std::vector<real_t>& coord_shift=coord_shift_[tid];
        std::vector<size_t>& interac_cnt=interac_cnt_[tid];
        size_t a=(nodes_out.size()*(tid+0))/omp_p;
        size_t b=(nodes_out.size()*(tid+1))/omp_p;
        for(size_t i=a;i<b;i++){
          FMM_Node* tnode=nodes_out[i];
          if(tnode->IsLeaf() && tnode->pt_cnt[1]<=Nsrf){
            interac_cnt.push_back(0);
            continue;
          }
          real_t s=powf(0.5,tnode->depth);
          size_t interac_cnt_=0;
          {
            Mat_Type type=P2L_Type;
            std::vector<FMM_Node*>& intlst=tnode->interac_list[type];
            for(size_t j=0;j<intlst.size();j++) if(intlst[j]){
              FMM_Node* snode=intlst[j];
              size_t snode_id=snode->node_id;
              if(snode_id>=nodes_in.size() || nodes_in[snode_id]!=snode) continue;
              in_node.push_back(snode_id);
              scal_idx.push_back(snode->depth);
              {
                ivec3& rel_coord=interacList->rel_coord[type][j];
                const real_t* scoord=snode->Coord();
                const real_t* tcoord=tnode->Coord();
                real_t shift[3];
                shift[0]=rel_coord[0]*0.5*s-(scoord[0]+1.0*s)+(0+0.5*s);
                shift[1]=rel_coord[1]*0.5*s-(scoord[1]+1.0*s)+(0+0.5*s);
                shift[2]=rel_coord[2]*0.5*s-(scoord[2]+1.0*s)+(0+0.5*s);
                coord_shift.push_back(shift[0]);
                coord_shift.push_back(shift[1]);
                coord_shift.push_back(shift[2]);
              }
              interac_cnt_++;
            }
          }
          interac_cnt.push_back(interac_cnt_);
        }
      }
      {
        InteracData& pt_interac_data=data.pt_interac_data;
	CopyVec(in_node_,pt_interac_data.in_node);
	CopyVec(scal_idx_,pt_interac_data.scal_idx);
	CopyVec(coord_shift_,pt_interac_data.coord_shift);
	CopyVec(interac_cnt_,pt_interac_data.interac_cnt);
        {
          pvfmm::Vector<size_t>& cnt=pt_interac_data.interac_cnt;
          pvfmm::Vector<size_t>& dsp=pt_interac_data.interac_dsp;
          dsp.Resize(cnt.Dim()); if(dsp.Dim()) dsp[0]=0;
          scan(&cnt[0],&dsp[0],dsp.Dim());
        }
      }
    }
    PtSetup(setup_data, &data);
  }

  void M2L_ListSetup(M2LSetup&  setup_data, std::vector<Matrix<real_t> >& buff, std::vector<std::vector<FMM_Node*> >& n_list){
=======
  void V_ListSetup(M2LSetup&  setup_data, std::vector<Matrix<real_t> >& buff, std::vector<std::vector<FMM_Node*> >& n_list){
>>>>>>> 6679590a
    if(!multipole_order) return;
    {
      setup_data.kernel=kernel->k_m2l;
      setup_data.interac_type = M2L_Type;
      setup_data. input_data=&buff[0];
      setup_data.output_data=&buff[1];
      std::vector<FMM_Node*>& nodes_in =n_list[2];
      std::vector<FMM_Node*>& nodes_out=n_list[3];
      setup_data.nodes_in .clear();
      setup_data.nodes_out.clear();
      for(FMM_Node* node : nodes_in)
        if(node->pt_cnt[0]) setup_data.nodes_in.push_back(node);
      for(FMM_Node* node : nodes_out) 
        if(node->pt_cnt[1]) setup_data.nodes_out.push_back(node);
    }
    std::vector<FMM_Node*>& nodes_in =setup_data.nodes_in ;
    std::vector<FMM_Node*>& nodes_out=setup_data.nodes_out;
    std::vector<Vector<real_t>*>&  input_vector=setup_data. input_vector;  input_vector.clear();
    std::vector<Vector<real_t>*>& output_vector=setup_data.output_vector; output_vector.clear();
    for(FMM_Node* node : nodes_in)  input_vector.push_back(&(node->Child(0)->upward_equiv));
    for(FMM_Node* node : nodes_out) output_vector.push_back(&(node->Child(0)->dnward_equiv));
    size_t n_in =nodes_in .size();
    size_t n_out=nodes_out.size();
    Profile::Tic("Interac-Data",true,25);
    if(n_out>0 && n_in >0){
      size_t precomp_offset=0;
      Mat_Type& interac_type = setup_data.interac_type;
      size_t mat_cnt = interacList->rel_coord[interac_type].size();
      std::vector<real_t*> precomp_mat;
      for(size_t mat_id=0;mat_id<mat_cnt;mat_id++){
        Matrix<real_t>& M = mat->mat[interac_type][mat_id];
        precomp_mat.push_back(&M[0][0]);
      }
      size_t m=multipole_order;
      size_t ker_dim0=setup_data.kernel->ker_dim[0];
      size_t ker_dim1=setup_data.kernel->ker_dim[1];
      size_t fftsize;
      {
        size_t n1=m*2;
        size_t n2=n1*n1;
        size_t n3_=n2*(n1/2+1);
        size_t chld_cnt=1UL<<3;
        fftsize=2*n3_*chld_cnt;
      }
      int omp_p=omp_get_max_threads();
      size_t buff_size=1024l*1024l*1024l;
      size_t n_blk0=2*fftsize*(ker_dim0*n_in +ker_dim1*n_out)*sizeof(real_t)/buff_size;
      if(n_blk0==0) n_blk0=1;
      std::vector<std::vector<size_t> >  fft_vec(n_blk0);
      std::vector<std::vector<size_t> > ifft_vec(n_blk0);
      std::vector<std::vector<real_t> >  fft_scl(n_blk0);
      std::vector<std::vector<real_t> > ifft_scl(n_blk0);
      std::vector<std::vector<size_t> > interac_vec(n_blk0);
      std::vector<std::vector<size_t> > interac_dsp(n_blk0);
      {
        Matrix<real_t>&  input_data=*setup_data. input_data;
        Matrix<real_t>& output_data=*setup_data.output_data;
        std::vector<std::vector<FMM_Node*> > nodes_blk_in (n_blk0);
        std::vector<std::vector<FMM_Node*> > nodes_blk_out(n_blk0);
        std::vector<real_t> src_scal=kernel->k_m2l->src_scal;
        std::vector<real_t> trg_scal=kernel->k_m2l->trg_scal;

        for(size_t i=0;i<n_in;i++) nodes_in[i]->node_id=i;
        for(size_t blk0=0;blk0<n_blk0;blk0++){
          size_t blk0_start=(n_out* blk0   )/n_blk0;
          size_t blk0_end  =(n_out*(blk0+1))/n_blk0;
          std::vector<FMM_Node*>& nodes_in_ =nodes_blk_in [blk0];
          std::vector<FMM_Node*>& nodes_out_=nodes_blk_out[blk0];
          {
            std::set<FMM_Node*> nodes_in;
            for(size_t i=blk0_start;i<blk0_end;i++){
              nodes_out_.push_back(nodes_out[i]);
              std::vector<FMM_Node*>& lst=nodes_out[i]->interac_list[interac_type];
              for(size_t k=0;k<mat_cnt;k++) if(lst[k]!=NULL && lst[k]->pt_cnt[0]) nodes_in.insert(lst[k]);
            }
            for(typename std::set<FMM_Node*>::iterator node=nodes_in.begin(); node != nodes_in.end(); node++){
              nodes_in_.push_back(*node);
            }
            size_t  input_dim=nodes_in_ .size()*ker_dim0*fftsize;
            size_t output_dim=nodes_out_.size()*ker_dim1*fftsize;
            size_t buffer_dim=2*(ker_dim0+ker_dim1)*fftsize*omp_p;
            if(buff_size<(input_dim + output_dim + buffer_dim)*sizeof(real_t))
              buff_size=(input_dim + output_dim + buffer_dim)*sizeof(real_t);
          }
          {
            for(size_t i=0;i<nodes_in_ .size();i++) fft_vec[blk0].push_back((size_t)(& input_vector[nodes_in_[i]->node_id][0][0]- input_data[0]));
            for(size_t i=0;i<nodes_out_.size();i++)ifft_vec[blk0].push_back((size_t)(&output_vector[blk0_start   +     i ][0][0]-output_data[0]));
            size_t scal_dim0=src_scal.size();
            size_t scal_dim1=trg_scal.size();
            fft_scl [blk0].resize(nodes_in_ .size()*scal_dim0);
            ifft_scl[blk0].resize(nodes_out_.size()*scal_dim1);
            for(size_t i=0;i<nodes_in_ .size();i++){
              size_t depth=nodes_in_[i]->depth+1;
              for(size_t j=0;j<scal_dim0;j++){
                fft_scl[blk0][i*scal_dim0+j]=powf(2.0, src_scal[j]*depth);
              }
            }
            for(size_t i=0;i<nodes_out_.size();i++){
              size_t depth=nodes_out_[i]->depth+1;
              for(size_t j=0;j<scal_dim1;j++){
                ifft_scl[blk0][i*scal_dim1+j]=powf(2.0, trg_scal[j]*depth);
              }
            }
          }
        }
        for(size_t blk0=0;blk0<n_blk0;blk0++){
          std::vector<FMM_Node*>& nodes_in_ =nodes_blk_in [blk0];
          std::vector<FMM_Node*>& nodes_out_=nodes_blk_out[blk0];
          for(size_t i=0;i<nodes_in_.size();i++) nodes_in_[i]->node_id=i;
          {
            size_t n_blk1=nodes_out_.size()*sizeof(real_t)/CACHE_SIZE;
            if(n_blk1==0) n_blk1=1;
            size_t interac_dsp_=0;
            for(size_t blk1=0;blk1<n_blk1;blk1++){
              size_t blk1_start=(nodes_out_.size()* blk1   )/n_blk1;
              size_t blk1_end  =(nodes_out_.size()*(blk1+1))/n_blk1;
              for(size_t k=0;k<mat_cnt;k++){
                for(size_t i=blk1_start;i<blk1_end;i++){
                  std::vector<FMM_Node*>& lst=nodes_out_[i]->interac_list[interac_type];
                  if(lst[k]!=NULL && lst[k]->pt_cnt[0]){
                    interac_vec[blk0].push_back(lst[k]->node_id*fftsize*ker_dim0);
                    interac_vec[blk0].push_back(    i          *fftsize*ker_dim1);
                    interac_dsp_++;
                  }
                }
                interac_dsp[blk0].push_back(interac_dsp_);
              }
            }
          }
        }
      }
      setup_data.m2l_list_data.buff_size   = buff_size;
      setup_data.m2l_list_data.m           = m;
      setup_data.m2l_list_data.n_blk0      = n_blk0;
      setup_data.m2l_list_data.precomp_mat = precomp_mat;
      setup_data.m2l_list_data.fft_vec     = fft_vec;
      setup_data.m2l_list_data.ifft_vec    = ifft_vec;
      setup_data.m2l_list_data.fft_scl     = fft_scl;
      setup_data.m2l_list_data.ifft_scl    = ifft_scl;
      setup_data.m2l_list_data.interac_vec = interac_vec;
      setup_data.m2l_list_data.interac_dsp = interac_dsp;
    }
    Profile::Toc();
  }

  void P2MSetup(BodiesSetup& setup_data, std::vector<Matrix<real_t> >& buff, std::vector<std::vector<FMM_Node*> >& n_list) {
    if(!multipole_order) return;
    {
      setup_data.kernel=kernel->k_s2m;
      setup_data. input_data=&buff[4];            // src_value
      setup_data.output_data=&buff[0];            // upward_equiv
      setup_data. coord_data=&buff[6];
      std::vector<FMM_Node*>& nodes_in =n_list[4];
      std::vector<FMM_Node*>& nodes_out=n_list[0];
      setup_data.nodes_in .clear();
      setup_data.nodes_out.clear();
      for(FMM_Node* node : nodes_in) 
        if(node->src_coord.Dim() && node->IsLeaf()) setup_data.nodes_in.push_back(node);
      for(FMM_Node* node : nodes_out)
        if(node->src_coord.Dim() && node->IsLeaf()) setup_data.nodes_out.push_back(node);
    }
    ptSetupData data;
    data.kernel = setup_data.kernel;
    data.src_coord = PackedData(setup_data.coord_data, setup_data.nodes_in, SrcCoord);
    data.src_value = PackedData(setup_data.input_data, setup_data.nodes_in, SrcValue);
    data.trg_coord = PackedData(setup_data.coord_data, setup_data.nodes_out, UpwardCheckCoord);
    data.trg_value = PackedData(setup_data.output_data, setup_data.nodes_out, UpwardEquivValue);

    int i = 0;
    for(FMM_Node* node : setup_data.nodes_in) node->node_id = i++;
    std::vector<FMM_Node*>& nodes_in =setup_data.nodes_in ;
    std::vector<FMM_Node*>& nodes_out=setup_data.nodes_out;
    {
      int omp_p=omp_get_max_threads();
      std::vector<std::vector<size_t> > in_node_(omp_p);
      std::vector<std::vector<size_t> > scal_idx_(omp_p);
      std::vector<std::vector<real_t> > coord_shift_(omp_p);
      std::vector<std::vector<size_t> > interac_cnt_(omp_p);
      const Kernel* ker=kernel->k_m2m;
      for(size_t l=0;l<MAX_DEPTH;l++){
        Vector<real_t>& scal=data.pt_interac_data.scal[l*4+2];
        std::vector<real_t>& scal_exp=ker->trg_scal;
        scal.Resize(scal_exp.size());
        for(size_t i=0;i<scal.Dim();i++){
  assert(scal_exp[i] == 1);
          scal[i]=powf(2.0,-scal_exp[i]*l);
        }
      }
      for(size_t l=0;l<MAX_DEPTH;l++){
        Vector<real_t>& scal=data.pt_interac_data.scal[l*4+3];
        std::vector<real_t>& scal_exp=ker->src_scal;
        scal.Resize(scal_exp.size());
        for(size_t i=0;i<scal.Dim();i++){
  assert(scal_exp[i] == 0);
          scal[i]=powf(2.0,-scal_exp[i]*l);
        }
      }
#pragma omp parallel for
      for(size_t tid=0;tid<omp_p;tid++){
        std::vector<size_t>& in_node    =in_node_[tid]    ;
        std::vector<size_t>& scal_idx   =scal_idx_[tid]   ;
        std::vector<real_t>& coord_shift=coord_shift_[tid];
        std::vector<size_t>& interac_cnt=interac_cnt_[tid];
        size_t a=(nodes_out.size()*(tid+0))/omp_p;
        size_t b=(nodes_out.size()*(tid+1))/omp_p;
        for(size_t i=a;i<b;i++){
          FMM_Node* tnode=nodes_out[i];
          real_t s=powf(0.5,tnode->depth);
          size_t interac_cnt_=0;
          {
            Mat_Type type=P2M_Type;
            std::vector<FMM_Node*>& intlst=tnode->interac_list[type];
            for(size_t j=0;j<intlst.size();j++) if(intlst[j]){
              FMM_Node* snode=intlst[j];
              size_t snode_id=snode->node_id;
              if(snode_id>=nodes_in.size() || nodes_in[snode_id]!=snode) continue;
              in_node.push_back(snode_id);
              scal_idx.push_back(snode->depth);
              {
                ivec3& rel_coord=interacList->rel_coord[type][j];
  assert(rel_coord[0] ==0 && rel_coord[1] ==0 && rel_coord[2] ==0);
                const real_t* scoord=snode->Coord();
                real_t shift[3];
                shift[0] = -scoord[0];
                shift[1] = -scoord[1];
                shift[2] = -scoord[2];
                coord_shift.push_back(shift[0]);
                coord_shift.push_back(shift[1]);
                coord_shift.push_back(shift[2]);
              }
              interac_cnt_++;
            }
          }
          interac_cnt.push_back(interac_cnt_);
        }
      }
      {
        InteracData& pt_interac_data=data.pt_interac_data;
	CopyVec(in_node_,pt_interac_data.in_node);
	CopyVec(scal_idx_,pt_interac_data.scal_idx);
	CopyVec(coord_shift_,pt_interac_data.coord_shift);
	CopyVec(interac_cnt_,pt_interac_data.interac_cnt);
        {
          pvfmm::Vector<size_t>& cnt=pt_interac_data.interac_cnt;
          pvfmm::Vector<size_t>& dsp=pt_interac_data.interac_dsp;
          dsp.Resize(cnt.Dim()); if(dsp.Dim()) dsp[0]=0;
          scan(&cnt[0],&dsp[0],dsp.Dim());
        }
      }
      {
        InteracData& pt_interac_data=data.pt_interac_data;
        pvfmm::Vector<size_t>& cnt=pt_interac_data.interac_cnt;
        pvfmm::Vector<size_t>& dsp=pt_interac_data.interac_dsp;
        if(cnt.Dim() && cnt[cnt.Dim()-1]+dsp[dsp.Dim()-1]){
          data.pt_interac_data.M[2] = mat->mat[M2M_V_Type][0];
          data.pt_interac_data.M[3] = mat->mat[M2M_U_Type][0];
        }else{
          data.pt_interac_data.M[2].ReInit(0,0);
          data.pt_interac_data.M[3].ReInit(0,0);
        }
      }
    }
    PtSetup(setup_data, &data);
  }

  void M2MSetup(CellsSetup& setup_data, std::vector<Matrix<real_t> >& buff, std::vector<std::vector<FMM_Node*> >& n_list, int level){
    setup_data.level = level;
    setup_data.kernel = kernel->k_m2m;
    setup_data.interac_type = M2M_Type;
    setup_data.input_data = &buff[0];
    setup_data.output_data = &buff[0];

    setup_data.nodes_in.clear();
    setup_data.nodes_out.clear();
    std::vector<FMM_Node*>& nodes_in = n_list[0];
    std::vector<FMM_Node*>& nodes_out = n_list[0];
    for(FMM_Node* node : nodes_in)
      if(node->depth==level+1 && node->pt_cnt[0]) setup_data.nodes_in.push_back(node);
    for(FMM_Node* node : nodes_out)
      if(node->depth==level && node->pt_cnt[0]) setup_data.nodes_out.push_back(node);

    setup_data.input_vector.clear();
    setup_data.output_vector.clear();
    for(FMM_Node* node : setup_data.nodes_in)
      setup_data.input_vector.push_back(&(node->upward_equiv));
    for(FMM_Node* node : setup_data.nodes_out)
      setup_data.output_vector.push_back(&(node->upward_equiv));
    SetupInterac(setup_data);
  }

  void L2LSetup(CellsSetup& setup_data, std::vector<Matrix<real_t> >& buff, std::vector<std::vector<FMM_Node*> >& n_list, int level){
    setup_data.level = level;
    setup_data.kernel = kernel->k_l2l;
    setup_data.interac_type = L2L_Type;
    setup_data.input_data = &buff[1];
    setup_data.output_data = &buff[1];

    setup_data.nodes_in.clear();
    setup_data.nodes_out.clear();
    std::vector<FMM_Node*>& nodes_in =n_list[1];
    std::vector<FMM_Node*>& nodes_out=n_list[1];
    for(FMM_Node* node : nodes_in)
      if(node->depth==level-1 && node->pt_cnt[1]) setup_data.nodes_in.push_back(node);
    for(FMM_Node* node : nodes_out)
      if(node->depth==level && node->pt_cnt[1]) setup_data.nodes_out.push_back(node);

    setup_data.input_vector.clear();
    setup_data.output_vector.clear();
    for(FMM_Node* node : setup_data.nodes_in)
      setup_data.input_vector.push_back(&(node->dnward_equiv));
    for(FMM_Node* node : setup_data.nodes_out)
      setup_data.output_vector.push_back(&(node->dnward_equiv));
    SetupInterac(setup_data);
  }

  void L2PSetup(BodiesSetup&  setup_data, std::vector<Matrix<real_t> >& buff, std::vector<std::vector<FMM_Node*> >& n_list){
    if(!multipole_order) return;
    {
      setup_data.kernel=kernel->k_l2t;
      setup_data. input_data=&buff[1];        // dnward_equiv
      setup_data.output_data=&buff[5];        // trg_value
      setup_data. coord_data=&buff[6];        // coords & equiv surface
      std::vector<FMM_Node*>& nodes_in =n_list[1];
      std::vector<FMM_Node*>& nodes_out=n_list[5];
      setup_data.nodes_in .clear();
      setup_data.nodes_out.clear();
      for(FMM_Node* node : nodes_in)
        if(node->trg_coord.Dim() && node->IsLeaf()) setup_data.nodes_in.push_back(node);
      for(FMM_Node* node : nodes_out)
        if(node->trg_coord.Dim() && node->IsLeaf()) setup_data.nodes_out.push_back(node);
    }
    ptSetupData data;
    data.kernel=setup_data.kernel;
    data.src_coord = PackedData(setup_data.coord_data, setup_data.nodes_in, DnwardEquivCoord);
    data.src_value = PackedData(setup_data.input_data, setup_data.nodes_in, DnwardEquivValue);
    data.trg_coord = PackedData(setup_data.coord_data, setup_data.nodes_out, TrgCoord);
    data.trg_value = PackedData(setup_data.output_data, setup_data.nodes_out, TrgValue);
    int i = 0;
    for(FMM_Node* node : setup_data.nodes_in) node->node_id = i++;

    std::vector<FMM_Node*>& nodes_in =setup_data.nodes_in ;
    std::vector<FMM_Node*>& nodes_out=setup_data.nodes_out;
    {
      int omp_p=omp_get_max_threads();
      std::vector<std::vector<size_t> > in_node_(omp_p);
      std::vector<std::vector<size_t> > scal_idx_(omp_p);
      std::vector<std::vector<real_t> > coord_shift_(omp_p);
      std::vector<std::vector<size_t> > interac_cnt_(omp_p);
      const Kernel* ker=kernel->k_l2l;
      for(size_t l=0;l<MAX_DEPTH;l++){
        Vector<real_t>& scal=data.pt_interac_data.scal[l*4+0];
        std::vector<real_t>& scal_exp=ker->trg_scal;
        scal.Resize(scal_exp.size());
        for(size_t i=0;i<scal.Dim();i++){
          scal[i]=powf(2.0,-scal_exp[i]*l);
        }
      }
      for(size_t l=0;l<MAX_DEPTH;l++){
        Vector<real_t>& scal=data.pt_interac_data.scal[l*4+1];
        std::vector<real_t>& scal_exp=ker->src_scal;
        scal.Resize(scal_exp.size());
        for(size_t i=0;i<scal.Dim();i++){
          scal[i]=powf(2.0,-scal_exp[i]*l);
        }
      }
#pragma omp parallel for
      for(size_t tid=0;tid<omp_p;tid++){
        std::vector<size_t>& in_node    =in_node_[tid]    ;
        std::vector<size_t>& scal_idx   =scal_idx_[tid]   ;
        std::vector<real_t>& coord_shift=coord_shift_[tid];
        std::vector<size_t>& interac_cnt=interac_cnt_[tid];
        size_t a=(nodes_out.size()*(tid+0))/omp_p;
        size_t b=(nodes_out.size()*(tid+1))/omp_p;
        for(size_t i=a;i<b;i++){
          FMM_Node* tnode=nodes_out[i];
          real_t s=powf(0.5,tnode->depth);
          size_t interac_cnt_=0;
          {
            Mat_Type type=L2P_Type;
            std::vector<FMM_Node*>& intlst=tnode->interac_list[type];
            for(size_t j=0;j<intlst.size();j++) if(intlst[j]){
              FMM_Node* snode=intlst[j];
              size_t snode_id=snode->node_id;
              if(snode_id>=nodes_in.size() || nodes_in[snode_id]!=snode) continue;
              in_node.push_back(snode_id);
              scal_idx.push_back(snode->depth);
              {
                ivec3& rel_coord=interacList->rel_coord[type][j];
                const real_t* scoord=snode->Coord();
                const real_t* tcoord=tnode->Coord();
                real_t shift[3];
                shift[0]=rel_coord[0]*0.5*s-(0+0.5*s)+(tcoord[0]+0.5*s);
                shift[1]=rel_coord[1]*0.5*s-(0+0.5*s)+(tcoord[1]+0.5*s);
                shift[2]=rel_coord[2]*0.5*s-(0+0.5*s)+(tcoord[2]+0.5*s);
                coord_shift.push_back(shift[0]);
                coord_shift.push_back(shift[1]);
                coord_shift.push_back(shift[2]);
              }
              interac_cnt_++;
            }
          }
          interac_cnt.push_back(interac_cnt_);
        }
      }
      {
        InteracData& pt_interac_data=data.pt_interac_data;
	CopyVec(in_node_,pt_interac_data.in_node);
	CopyVec(scal_idx_,pt_interac_data.scal_idx);
	CopyVec(coord_shift_,pt_interac_data.coord_shift);
	CopyVec(interac_cnt_,pt_interac_data.interac_cnt);
        {
          pvfmm::Vector<size_t>& cnt=pt_interac_data.interac_cnt;
          pvfmm::Vector<size_t>& dsp=pt_interac_data.interac_dsp;
          dsp.Resize(cnt.Dim()); if(dsp.Dim()) dsp[0]=0;
          scan(&cnt[0],&dsp[0],dsp.Dim());
        }
      }
      {
        InteracData& pt_interac_data=data.pt_interac_data;
        pvfmm::Vector<size_t>& cnt=pt_interac_data.interac_cnt;
        pvfmm::Vector<size_t>& dsp=pt_interac_data.interac_dsp;
        if(cnt.Dim() && cnt[cnt.Dim()-1]+dsp[dsp.Dim()-1]){
          data.pt_interac_data.M[0]=mat->mat[L2L_V_Type][0];
          data.pt_interac_data.M[1]=mat->mat[L2L_U_Type][0];
        }else{
          data.pt_interac_data.M[0].ReInit(0,0);
          data.pt_interac_data.M[1].ReInit(0,0);
        }
      }
    }
    PtSetup(setup_data, &data);
  }

public:
  void SetupFMM() {
    Profile::Tic("SetupFMM",true);{
    Profile::Tic("SetColleagues",false,3);
    SetColleagues();
    Profile::Toc();
    Profile::Tic("CollectNodeData",false,3);
    FMM_Node* n = PostorderFirst();
    std::vector<FMM_Node*> all_nodes;
    LEVEL = 0;
    while(n!=NULL){
      LEVEL = n->depth > LEVEL ? n->depth : LEVEL;
      n->pt_cnt[0]=0;
      n->pt_cnt[1]=0;
      all_nodes.push_back(n);        // all_nodes: postorder tree traversal
      n = PostorderNxt(n);
    }
    std::vector<std::vector<FMM_Node*> > node_lists; // TODO: Remove this parameter, not really needed
    CollectNodeData(all_nodes, node_data_buff, node_lists);
    Profile::Toc();

    M2M_data.resize(MAX_DEPTH);
    L2L_data.resize(MAX_DEPTH);

    Profile::Tic("BuildLists",false,3);
    BuildInteracLists();
    Profile::Toc();

<<<<<<< HEAD
    Profile::Tic("P2PListSetup",false,3);
    P2P_ListSetup(P2P_data, node_data_buff, node_lists);
    Profile::Toc();
    Profile::Tic("M2PListSetup",false,3);
    M2P_ListSetup(M2P_data, node_data_buff, node_lists);
    Profile::Toc();
    Profile::Tic("P2LListSetup",false,3);
    P2L_ListSetup(P2L_data, node_data_buff, node_lists);
    Profile::Toc();

    Profile::Tic("M2LListSetup",false,3);
    M2L_ListSetup(M2L_data, node_data_buff, node_lists);
=======
    Profile::Tic("VListSetup",false,3);
    V_ListSetup(M2L_data, node_data_buff, node_lists);
>>>>>>> 6679590a
    Profile::Toc();

    Profile::Tic("L2LSetup",false,3);
    for(int i=0;i<MAX_DEPTH;i++){
      L2L_data[i].precomp_data = &L2L_precomp_lst;
      L2LSetup(L2L_data[i], node_data_buff, node_lists, i);
    }
    Profile::Toc();

    Profile::Tic("L2PSetup",false,3);
    L2PSetup(L2P_data, node_data_buff, node_lists);
    Profile::Toc();

    Profile::Tic("P2MSetup",false,3);
    P2MSetup(P2M_data, node_data_buff, node_lists);
    Profile::Toc();

    Profile::Tic("M2MSetup",false,3);
    for(size_t i=0;i<MAX_DEPTH;i++){
      M2M_data[i].precomp_data = &M2M_precomp_lst;
      M2MSetup(M2M_data[i], node_data_buff, node_lists, i);
    }
    Profile::Toc();

    ClearFMMData();
    }Profile::Toc();
  }
/* End of 2nd Part: Setup FMM */

/* 3rd Part: Evaluation */
private:
  void P2M(BodiesSetup& setup_data) {
    if(setup_data.kernel->ker_dim[0]*setup_data.kernel->ker_dim[1]==0) return;
    char* dev_buff = dev_buffer.data_ptr;
    ptSetupData data = setup_data.pt_setup_data;
    InteracData& intdata = data.pt_interac_data;
    assert(intdata.M[0].Dim(1)==intdata.M[1].Dim(0));
    assert(intdata.M[2].Dim(1)==intdata.M[3].Dim(0));

    int omp_p=omp_get_max_threads();
#pragma omp parallel for
    for(size_t tid=0;tid<omp_p;tid++) {
      Matrix<real_t> src_coord, src_value;
      Matrix<real_t> trg_coord, trg_value;
      Vector<real_t> buff;
      size_t thread_buff_size = setup_data.output_data->Dim(0)*setup_data.output_data->Dim(1) / omp_p;
      buff.ReInit3(thread_buff_size, (real_t*)(dev_buff + tid*thread_buff_size*sizeof(real_t)), false);

      std::vector<Matrix<real_t> > vbuff(6);
      int vdim_ = intdata.M[2].Dim(0) + intdata.M[2].Dim(1) + intdata.M[3].Dim(1);
      int vcnt  = buff.Dim() / vdim_ / 2;
      {
        std::vector<int> vdim(6, 0);
        vdim[0] = intdata.M[0].Dim(0);
        vdim[1] = intdata.M[0].Dim(1);
        vdim[2] = intdata.M[1].Dim(1);
        vdim[3] = intdata.M[2].Dim(0);
        vdim[4] = intdata.M[2].Dim(1);
        vdim[5] = intdata.M[3].Dim(1);
        for(size_t indx=0;indx<6;indx++){
          vbuff[indx].ReInit(vcnt,vdim[indx],&buff[0],false);
          buff.ReInit3(buff.Dim()-vdim[indx]*vcnt, &buff[vdim[indx]*vcnt], false);
        }
      }
      // assign a chunk of target boxes to each thread
      size_t trg_a=0, trg_b=0;
      if(intdata.interac_cst.Dim()){
        Vector<size_t>& interac_cst=intdata.interac_cst;
        size_t cost=interac_cst[interac_cst.Dim()-1];
        trg_a = std::lower_bound(&interac_cst[0], &interac_cst[interac_cst.Dim()-1], (cost*(tid+0))/omp_p) - &interac_cst[0]+1;
        trg_b = std::lower_bound(&interac_cst[0], &interac_cst[interac_cst.Dim()-1], (cost*(tid+1))/omp_p) - &interac_cst[0]+1;
        if(tid==omp_p-1) trg_b=interac_cst.Dim();
        if(tid==0) trg_a=0;
      }
      for(size_t trg0=trg_a; trg0<trg_b; ){
        // calculate num of nodes evaluated per iteration based on buffer size
        int trg1_max;
        if(vcnt){
          if (trg0 + vcnt < trg_b) trg1_max = vcnt;
          else trg1_max = trg_b - trg0;
          assert(trg1_max <= vcnt);
          for(size_t k=0;k<6;k++){
            if(vbuff[k].Dim(0)*vbuff[k].Dim(1)){
              vbuff[k].ReInit(trg1_max, vbuff[k].Dim(1), vbuff[k][0], false);
            }
          }
        } else trg1_max = trg_b - trg0;

        vbuff[3].SetZero();    // vbuff[3]: n_trg * n_ue
        // evaluate potential at upward check surface
        for(size_t trg1=0; trg1<trg1_max; trg1++) {
          size_t trg = trg0 + trg1;
          size_t int_id = intdata.interac_dsp[trg];
          size_t src = intdata.in_node[int_id];
          assert(intdata.interac_cnt[trg] == 1);
          trg_coord.ReInit(1, data.trg_coord.cnt[trg], &data.trg_coord.ptr[0][0][data.trg_coord.dsp[trg]], false);
          trg_value.ReInit(1, data.trg_value.cnt[trg], &data.trg_value.ptr[0][0][data.trg_value.dsp[trg]], false);
          src_coord.ReInit(1, data.src_coord.cnt[src], &data.src_coord.ptr[0][0][data.src_coord.dsp[src]], false);
          src_value.ReInit(1, data.src_value.cnt[src], &data.src_value.ptr[0][0][data.src_value.dsp[src]], false);
          real_t* trg_value = vbuff[3][trg1];
          real_t* shift = &intdata.coord_shift[int_id*3];
          if(shift[0]!=0 || shift[1]!=0 || shift[2]!=0){
            size_t vdim = src_coord.Dim(1);
            Vector<real_t> new_coord(vdim, &buff[0], false);
            assert(buff.Dim()>=vdim);
            for(int i=0; i<src_coord.Dim(1); i++) new_coord[i] = src_coord[0][i] + shift[i%3];
            src_coord.ReInit(1, vdim, &new_coord[0], false);
          }
          setup_data.kernel->ker_poten(src_coord[0], src_coord.Dim(1)/3, src_value[0],
                                       trg_coord[0], trg_coord.Dim(1)/3, trg_value);

          int scal_idx = intdata.scal_idx[int_id];
          Vector<real_t>& scal = intdata.scal[scal_idx*4+2];   // level factor 2*(-l) of UE2UC matrix
          size_t scal_dim = scal.Dim();
          if(scal_dim){
            size_t vdim = vbuff[3].Dim(1);
            for(size_t j=0;j<vdim;j+=scal_dim){
              for(size_t k=0;k<scal_dim;k++){
                vbuff[3][trg1][j+k]*=scal[k];
              }
            }
          }
        }
        // upward_equiv_charge = upward_check_potential * inv(Mat_UE2UC)
        Matrix<real_t>::GEMM(vbuff[4],vbuff[3],intdata.M[2]);
        Matrix<real_t>::GEMM(vbuff[5],vbuff[4],intdata.M[3]);
        // copy equivalent charge's values from buffer back to ptSetupData
        for(size_t trg1=0; trg1<trg1_max; trg1++){
          size_t trg = trg0+trg1;
          trg_value.ReInit(1, data.trg_value.cnt[trg], &data.trg_value.ptr[0][0][data.trg_value.dsp[trg]], false);
          assert(trg_value.Dim(1) == vbuff[5].Dim(1));
          for(size_t i=0; i<trg_value.Dim(1); i++) trg_value[0][i] += vbuff[5][trg1][i];
        }
        trg0+=trg1_max;
      }
    }
  }

  void L2P(BodiesSetup& setup_data) {
    if(setup_data.kernel->ker_dim[0]*setup_data.kernel->ker_dim[1]==0) return;
    char* dev_buff = dev_buffer.data_ptr;
    ptSetupData data = setup_data.pt_setup_data;
    InteracData& intdata = data.pt_interac_data;
    assert(intdata.M[0].Dim(1)==intdata.M[1].Dim(0));
    assert(intdata.M[2].Dim(1)==intdata.M[3].Dim(0));

    int omp_p=omp_get_max_threads();
#pragma omp parallel for
    for(size_t tid=0;tid<omp_p;tid++) {
      Matrix<real_t> src_coord, src_value;
      Matrix<real_t> trg_coord, trg_value;
      Vector<real_t> buff;
      size_t thread_buff_size = setup_data.output_data->Dim(0)*setup_data.output_data->Dim(1) / omp_p;
      buff.ReInit3(thread_buff_size, (real_t*)(dev_buff + tid*thread_buff_size*sizeof(real_t)), false);
      std::vector<Matrix<real_t> > vbuff(6);
      int vdim_ = intdata.M[0].Dim(0) + intdata.M[0].Dim(1) + intdata.M[1].Dim(1);
      int vcnt  = buff.Dim() / vdim_ / 2;
      {
        std::vector<int> vdim(6, 0);
        vdim[0] = intdata.M[0].Dim(0);
        vdim[1] = intdata.M[0].Dim(1);
        vdim[2] = intdata.M[1].Dim(1);
        vdim[3] = intdata.M[2].Dim(0);
        vdim[4] = intdata.M[2].Dim(1);
        vdim[5] = intdata.M[3].Dim(1);
        for(size_t indx=0;indx<6;indx++){
          vbuff[indx].ReInit(vcnt,vdim[indx],&buff[0],false);
          buff.ReInit3(buff.Dim()-vdim[indx]*vcnt, &buff[vdim[indx]*vcnt], false);
        }
      }
      // assign a chunk of target boxes to each thread
      size_t trg_a=0, trg_b=0;
      if(intdata.interac_cst.Dim()){
        Vector<size_t>& interac_cst=intdata.interac_cst;
        size_t cost=interac_cst[interac_cst.Dim()-1];
        trg_a = std::lower_bound(&interac_cst[0], &interac_cst[interac_cst.Dim()-1], (cost*(tid+0))/omp_p) - &interac_cst[0]+1;
        trg_b = std::lower_bound(&interac_cst[0], &interac_cst[interac_cst.Dim()-1], (cost*(tid+1))/omp_p) - &interac_cst[0]+1;
        if(tid==omp_p-1) trg_b=interac_cst.Dim();
        if(tid==0) trg_a=0;
      }
      for(size_t trg0=trg_a; trg0<trg_b; ){
        // calculate num of nodes evaluated per iteration based on buffer size
        int trg1_max;
        if(vcnt){
          if (trg0 + vcnt < trg_b) trg1_max = vcnt;
          else trg1_max = trg_b - trg0;
          assert(trg1_max <= vcnt);
          for(size_t k=0;k<6;k++){
            if(vbuff[k].Dim(0)*vbuff[k].Dim(1)){
              vbuff[k].ReInit(trg1_max, vbuff[k].Dim(1), vbuff[k][0], false);
            }
          }
        } else trg1_max = trg_b - trg0;

        for(size_t trg1=0;trg1<trg1_max;trg1++){
          size_t trg=trg0+trg1;
          size_t int_id=intdata.interac_dsp[trg];
          size_t src=intdata.in_node[int_id];
          src_value.ReInit(1, data.src_value.cnt[src], &data.src_value.ptr[0][0][data.src_value.dsp[src]], false);
          assert(src_value.Dim(1) == vbuff[0].Dim(1));
          for(size_t j=0; j<vbuff[0].Dim(1); j++) vbuff[0][trg1][j]=src_value[0][j];

          int scal_idx=intdata.scal_idx[int_id];
          Vector<real_t>& scal=intdata.scal[scal_idx*4+0];  // level factor 2*(-l) of DE2DC matrix
          size_t scal_dim=scal.Dim();
          if(scal_dim){
            size_t vdim = vbuff[0].Dim(1);
            for(size_t j=0;j<vdim;j+=scal_dim){
              for(size_t k=0;k<scal_dim;k++){
                vbuff[0][trg1][j+k]*=scal[k];
              }
            }
          }
        }
        // downward check potentials to downward equivalent charges
        Matrix<real_t>::GEMM(vbuff[1],vbuff[0],intdata.M[0]);
        Matrix<real_t>::GEMM(vbuff[2],vbuff[1],intdata.M[1]);
        // downward equivalent charges to targets
        for(size_t trg1=0; trg1<trg1_max; trg1++){
          size_t trg = trg0+trg1;
          size_t int_id = intdata.interac_dsp[trg];
          size_t src = intdata.in_node[int_id];
          trg_coord.ReInit(1, data.trg_coord.cnt[trg], &data.trg_coord.ptr[0][0][data.trg_coord.dsp[trg]], false);
          trg_value.ReInit(1, data.trg_value.cnt[trg], &data.trg_value.ptr[0][0][data.trg_value.dsp[trg]], false);
          src_coord.ReInit(1, data.src_coord.cnt[src], &data.src_coord.ptr[0][0][data.src_coord.dsp[src]], false);
          src_value.ReInit(1, data.src_value.cnt[src], &data.src_value.ptr[0][0][data.src_value.dsp[src]], false);
          real_t* src_value = vbuff[2][trg1];
          real_t* shift=&intdata.coord_shift[int_id*3];
          if(shift[0]!=0 || shift[1]!=0 || shift[2]!=0) {
            size_t vdim = src_coord.Dim(1);
            Vector<real_t> new_coord(vdim, &buff[0], false);
            assert(buff.Dim()>=vdim);
            for(int i=0; i<src_coord.Dim(1); i++) new_coord[i] = src_coord[0][i] + shift[i%3];
            src_coord.ReInit(1, vdim, &new_coord[0], false);
          }
          setup_data.kernel->ker_poten(src_coord[0], src_coord.Dim(1)/3, src_value,
                                       trg_coord[0], trg_coord.Dim(1)/3, trg_value[0]);
        }
        trg0+=trg1_max;
      }
    }
  }

  void EvalList(CellsSetup& setup_data){
    if(setup_data.interac_cnt.empty()) return;
    char* buff = dev_buffer.data_ptr;
    char* precomp_data = &(*setup_data.precomp_data)[0];
    real_t* input_data = setup_data.input_data->data_ptr;
    real_t* output_data = setup_data.output_data->data_ptr;
    size_t mat_cnt = interacList->rel_coord[setup_data.interac_type].size();
    Profile::Tic("DeviceComp",false,20);
    {
      size_t M_dim0 = setup_data.M_dim0;
      size_t M_dim1 = setup_data.M_dim1;
      Vector<size_t> interac_cnt = setup_data.interac_cnt;
      Vector<size_t> interac_mat = setup_data.interac_mat;
      Vector<size_t>  input_perm = setup_data.input_perm;
      Vector<size_t> output_perm = setup_data.output_perm;

      int omp_p=omp_get_max_threads();
      size_t vec_cnt=0;
      for(size_t j=0; j<mat_cnt; j++) vec_cnt += interac_cnt[j];
      char* buff_in =buff;
      char* buff_out=buff+vec_cnt*M_dim0*sizeof(real_t);

#pragma omp parallel for
      for(size_t i=0; i<vec_cnt; i++) {
        const size_t*  perm=(size_t*)(precomp_data+input_perm[i*4+0]);
        const real_t*  scal=(real_t*)(precomp_data+input_perm[i*4+1]);
        const real_t* v_in =(real_t*)(  input_data+input_perm[i*4+3]);
        real_t*       v_out=(real_t*)(     buff_in+input_perm[i*4+2]);
        for(size_t j=0; j<M_dim0; j++) {
          v_out[j] = v_in[perm[j]]*scal[j];
        }
      }

      size_t vec_cnt0=0;
      for(size_t j=0; j<mat_cnt; ){
        size_t vec_cnt1=0;
        size_t interac_mat0=interac_mat[j];
        for(; j<mat_cnt && interac_mat[j]==interac_mat0; j++) vec_cnt1+=interac_cnt[j];
        Matrix<real_t> M(M_dim0, M_dim1, (real_t*)(precomp_data+interac_mat0), false);
#pragma omp parallel for
        for(int tid=0;tid<omp_p;tid++){
          size_t a=(vec_cnt1*(tid  ))/omp_p;
          size_t b=(vec_cnt1*(tid+1))/omp_p;
          Matrix<real_t> Ms(b-a, M_dim0, (real_t*)(buff_in +M_dim0*vec_cnt0*sizeof(real_t))+M_dim0*a, false);
          Matrix<real_t> Mt(b-a, M_dim1, (real_t*)(buff_out+M_dim1*vec_cnt0*sizeof(real_t))+M_dim1*a, false);
          Matrix<real_t>::GEMM(Mt,Ms,M);
        }
        vec_cnt0+=vec_cnt1;
      }
#pragma omp parallel for
      for(int tid=0;tid<omp_p;tid++){
        size_t a=( tid   *vec_cnt)/omp_p;
        size_t b=((tid+1)*vec_cnt)/omp_p;
        if(tid>      0 && a<vec_cnt){
          size_t out_ptr=output_perm[a*4+3];
          if(tid>      0) while(a<vec_cnt && out_ptr==output_perm[a*4+3]) a++;
        }
        if(tid<omp_p-1 && b<vec_cnt){
          size_t out_ptr=output_perm[b*4+3];
          if(tid<omp_p-1) while(b<vec_cnt && out_ptr==output_perm[b*4+3]) b++;
        }
        for(size_t i=a;i<b;i++){ // Compute permutations.
          const size_t*  perm=(size_t*)(precomp_data+output_perm[i*4+0]);
          const real_t*  scal=(real_t*)(precomp_data+output_perm[i*4+1]);
          const real_t* v_in =(real_t*)(    buff_out+output_perm[i*4+2]);
          real_t*       v_out=(real_t*)( output_data+output_perm[i*4+3]);
          for(size_t j=0;j<M_dim1;j++ ){
            v_out[j]+=v_in[perm[j]]*scal[j];
          }
        }
      }
    }
    Profile::Toc();
  }

  void M2LListHadamard(size_t M_dim, std::vector<size_t>& interac_dsp,
                     std::vector<size_t>& interac_vec, std::vector<real_t*>& precomp_mat, Vector<real_t>& fft_in, Vector<real_t>& fft_out){
    size_t chld_cnt=1UL<<3;
    size_t fftsize_in =M_dim*chld_cnt*2;
    size_t fftsize_out=M_dim*chld_cnt*2;
    int err;
    real_t * zero_vec0, * zero_vec1;
    err = posix_memalign((void**)&zero_vec0, MEM_ALIGN, fftsize_in *sizeof(real_t));
    err = posix_memalign((void**)&zero_vec1, MEM_ALIGN, fftsize_out*sizeof(real_t));
    size_t n_out=fft_out.Dim()/fftsize_out;
#pragma omp parallel for
    for(size_t k=0;k<n_out;k++){
      Vector<real_t> dnward_check_fft(fftsize_out, &fft_out[k*fftsize_out], false);
      dnward_check_fft.SetZero();
    }
    size_t mat_cnt=precomp_mat.size();
    size_t blk1_cnt=interac_dsp.size()/mat_cnt;
    int BLOCK_SIZE = CACHE_SIZE * 4 / sizeof(real_t);
    real_t **IN_, **OUT_;
    err = posix_memalign((void**)&IN_ , MEM_ALIGN, BLOCK_SIZE*blk1_cnt*mat_cnt*sizeof(real_t*));
    err = posix_memalign((void**)&OUT_, MEM_ALIGN, BLOCK_SIZE*blk1_cnt*mat_cnt*sizeof(real_t*));
#pragma omp parallel for
    for(size_t interac_blk1=0; interac_blk1<blk1_cnt*mat_cnt; interac_blk1++){
      size_t interac_dsp0 = (interac_blk1==0?0:interac_dsp[interac_blk1-1]);
      size_t interac_dsp1 =                    interac_dsp[interac_blk1  ] ;
      size_t interac_cnt  = interac_dsp1-interac_dsp0;
      for(size_t j=0;j<interac_cnt;j++){
        IN_ [BLOCK_SIZE*interac_blk1 +j]=&fft_in [interac_vec[(interac_dsp0+j)*2+0]];
        OUT_[BLOCK_SIZE*interac_blk1 +j]=&fft_out[interac_vec[(interac_dsp0+j)*2+1]];
      }
      IN_ [BLOCK_SIZE*interac_blk1 +interac_cnt]=zero_vec0;
      OUT_[BLOCK_SIZE*interac_blk1 +interac_cnt]=zero_vec1;
    }
    int omp_p=omp_get_max_threads();
#pragma omp parallel for
    for(int pid=0; pid<omp_p; pid++){
      size_t a=( pid   *M_dim)/omp_p;
      size_t b=((pid+1)*M_dim)/omp_p;
      for(size_t     blk1=0;     blk1<blk1_cnt;    blk1++)
      for(size_t        k=a;        k<       b;       k++)
      for(size_t mat_indx=0; mat_indx< mat_cnt;mat_indx++){
        size_t interac_blk1 = blk1*mat_cnt+mat_indx;
        size_t interac_dsp0 = (interac_blk1==0?0:interac_dsp[interac_blk1-1]);
        size_t interac_dsp1 =                    interac_dsp[interac_blk1  ] ;
        size_t interac_cnt  = interac_dsp1-interac_dsp0;
        real_t** IN = IN_ + BLOCK_SIZE*interac_blk1;
        real_t** OUT= OUT_+ BLOCK_SIZE*interac_blk1;
        real_t* M = precomp_mat[mat_indx] + k*chld_cnt*chld_cnt*2;
        for(size_t j=0;j<interac_cnt;j+=2){
          real_t* M_   = M;
          real_t* IN0  = IN [j+0] + k*chld_cnt*2;
          real_t* IN1  = IN [j+1] + k*chld_cnt*2;
          real_t* OUT0 = OUT[j+0] + k*chld_cnt*2;
          real_t* OUT1 = OUT[j+1] + k*chld_cnt*2;
#ifdef __SSE__
          if (j+2 < interac_cnt) {
            _mm_prefetch(((char *)(IN[j+2] + k*chld_cnt*2)), _MM_HINT_T0);
            _mm_prefetch(((char *)(IN[j+2] + k*chld_cnt*2) + 64), _MM_HINT_T0);
            _mm_prefetch(((char *)(IN[j+3] + k*chld_cnt*2)), _MM_HINT_T0);
            _mm_prefetch(((char *)(IN[j+3] + k*chld_cnt*2) + 64), _MM_HINT_T0);
            _mm_prefetch(((char *)(OUT[j+2] + k*chld_cnt*2)), _MM_HINT_T0);
            _mm_prefetch(((char *)(OUT[j+2] + k*chld_cnt*2) + 64), _MM_HINT_T0);
            _mm_prefetch(((char *)(OUT[j+3] + k*chld_cnt*2)), _MM_HINT_T0);
            _mm_prefetch(((char *)(OUT[j+3] + k*chld_cnt*2) + 64), _MM_HINT_T0);
          }
#endif
          matmult_8x8x2(M_, IN0, IN1, OUT0, OUT1);
        }
      }
    }
    Profile::Add_FLOP(8*8*8*(interac_vec.size()/2)*M_dim);
    free(IN_ );
    free(OUT_);
    free(zero_vec0);
    free(zero_vec1);
  }

  void FFT_UpEquiv(size_t m, std::vector<size_t>& fft_vec, std::vector<real_t>& fft_scal,
		   Vector<real_t>& input_data, Vector<real_t>& output_data, Vector<real_t>& buffer_) {
    size_t n1=m*2;
    size_t n2=n1*n1;
    size_t n3=n1*n2;
    size_t n3_=n2*(n1/2+1);
    size_t chld_cnt=1UL<<3;
    size_t fftsize_in =2*n3_*chld_cnt;
    int omp_p=omp_get_max_threads();
    size_t n=6*(m-1)*(m-1)+2;
    static Vector<size_t> map;
    {
      size_t n_old=map.Dim();
      if(n_old!=n){
        real_t c[3]={0,0,0};
        Vector<real_t> surf=surface(m, c, (real_t)(m-1), 0);
        map.Resize(surf.Dim()/3);
        for(size_t i=0;i<map.Dim();i++)
          map[i]=((size_t)(m-1-surf[i*3]+0.5))+((size_t)(m-1-surf[i*3+1]+0.5))*n1+((size_t)(m-1-surf[i*3+2]+0.5))*n2;
      }
    }
    {
      if(!m2l_list_fft_flag){
        int err, nnn[3]={(int)n1,(int)n1,(int)n1};
        real_t *fftw_in, *fftw_out;
        err = posix_memalign((void**)&fftw_in,  MEM_ALIGN,   n3 *chld_cnt*sizeof(real_t));
        err = posix_memalign((void**)&fftw_out, MEM_ALIGN, 2*n3_*chld_cnt*sizeof(real_t));
        m2l_list_fftplan = fft_plan_many_dft_r2c(3,nnn,chld_cnt,
					      (real_t*)fftw_in, NULL, 1, n3,
					      (fft_complex*)(fftw_out),NULL, 1, n3_,
					      FFTW_ESTIMATE);
        free(fftw_in );
        free(fftw_out);
        m2l_list_fft_flag=true;
      }
    }
    {
      size_t n_in = fft_vec.size();
#pragma omp parallel for
      for(int pid=0; pid<omp_p; pid++){
        size_t node_start=(n_in*(pid  ))/omp_p;
        size_t node_end  =(n_in*(pid+1))/omp_p;
        Vector<real_t> buffer(fftsize_in, &buffer_[fftsize_in*pid], false);
        for(size_t node_idx=node_start; node_idx<node_end; node_idx++){
          Matrix<real_t>  upward_equiv(chld_cnt,n,&input_data[0] + fft_vec[node_idx],false);
          Vector<real_t> upward_equiv_fft(fftsize_in, &output_data[fftsize_in *node_idx], false);
          upward_equiv_fft.SetZero();
          for(size_t k=0;k<n;k++){
            size_t idx=map[k];
            int j1=0;
            for(int j0=0;j0<(int)chld_cnt;j0++)
              upward_equiv_fft[idx+j0*n3]=upward_equiv[j0][k]*fft_scal[node_idx];
          }
          fft_execute_dft_r2c(m2l_list_fftplan, (real_t*)&upward_equiv_fft[0], (fft_complex*)&buffer[0]);
          for(size_t j=0;j<n3_;j++)
          for(size_t k=0;k<chld_cnt;k++){
            upward_equiv_fft[2*(chld_cnt*j+k)+0]=buffer[2*(n3_*k+j)+0];
            upward_equiv_fft[2*(chld_cnt*j+k)+1]=buffer[2*(n3_*k+j)+1];
          }
        }
      }
    }
  }

  void FFT_Check2Equiv(size_t m, std::vector<size_t>& ifft_vec, std::vector<real_t>& ifft_scal,
		       Vector<real_t>& input_data, Vector<real_t>& output_data, Vector<real_t>& buffer_) {
    size_t n1=m*2;
    size_t n2=n1*n1;
    size_t n3=n1*n2;
    size_t n3_=n2*(n1/2+1);
    size_t chld_cnt=1UL<<3;
    size_t fftsize_out=2*n3_*chld_cnt;
    int omp_p=omp_get_max_threads();
    size_t n=6*(m-1)*(m-1)+2;
    static Vector<size_t> map;
    {
      size_t n_old=map.Dim();
      if(n_old!=n){
        real_t c[3]={0,0,0};
        Vector<real_t> surf=surface(m, c, (real_t)(m-1), 0);
        map.Resize(surf.Dim()/3);
        for(size_t i=0;i<map.Dim();i++)
          map[i]=((size_t)(m*2-0.5-surf[i*3]))+((size_t)(m*2-0.5-surf[i*3+1]))*n1+((size_t)(m*2-0.5-surf[i*3+2]))*n2;
      }
    }
    {
      if(!m2l_list_ifft_flag){
        int err, nnn[3]={(int)n1,(int)n1,(int)n1};
        real_t *fftw_in, *fftw_out;
        err = posix_memalign((void**)&fftw_in,  MEM_ALIGN, 2*n3_*chld_cnt*sizeof(real_t));
        err = posix_memalign((void**)&fftw_out, MEM_ALIGN,   n3 *chld_cnt*sizeof(real_t));
        m2l_list_ifftplan = fft_plan_many_dft_c2r(3,nnn,chld_cnt,
					       (fft_complex*)fftw_in, NULL, 1, n3_,
					       (real_t*)(fftw_out),NULL, 1, n3,
					       FFTW_ESTIMATE);
        free(fftw_in);
        free(fftw_out);
        m2l_list_ifft_flag=true;
      }
    }
    {
      assert(buffer_.Dim()>=2*fftsize_out*omp_p);
      size_t n_out=ifft_vec.size();
#pragma omp parallel for
      for(int pid=0; pid<omp_p; pid++){
        size_t node_start=(n_out*(pid  ))/omp_p;
        size_t node_end  =(n_out*(pid+1))/omp_p;
        Vector<real_t> buffer0(fftsize_out, &buffer_[fftsize_out*(2*pid+0)], false);
        Vector<real_t> buffer1(fftsize_out, &buffer_[fftsize_out*(2*pid+1)], false);
        for(size_t node_idx=node_start; node_idx<node_end; node_idx++){
          Vector<real_t> dnward_check_fft(fftsize_out, &input_data[fftsize_out*node_idx], false);
          Vector<real_t> dnward_equiv(n*chld_cnt,&output_data[0] + ifft_vec[node_idx],false);
          for(size_t j=0;j<n3_;j++)
          for(size_t k=0;k<chld_cnt;k++){
            buffer0[2*(n3_*k+j)+0]=dnward_check_fft[2*(chld_cnt*j+k)+0];
            buffer0[2*(n3_*k+j)+1]=dnward_check_fft[2*(chld_cnt*j+k)+1];
          }
          fft_execute_dft_c2r(m2l_list_ifftplan, (fft_complex*)&buffer0[0], (real_t*)&buffer1[0]);
          for(size_t k=0;k<n;k++){
            size_t idx=map[k];
            for(int j0=0;j0<(int)chld_cnt;j0++)
              dnward_equiv[n*j0+k]+=buffer1[idx+j0*n3]*ifft_scal[node_idx];
          }
        }
      }
    }
  }

  void M2M(CellsSetup& setup_data){
    if(!multipole_order) return;
    EvalList(setup_data);
  }

  void P2P() {
    int numSurfCoords = 6*(multipole_order-1)*(multipole_order-1) + 2;
    std::vector<FMM_Node*>& targets = leafs;   // leafs, assume sources == targets
    std::vector<Mat_Type> types = {U0_Type, U1_Type, U2_Type, P2L_Type, M2P_Type};
#pragma omp parallel for
    for(int i=0; i<targets.size(); i++) {
      FMM_Node* target = targets[i];
      for(int k=0; k<types.size(); k++) {
        Mat_Type type = types[k];
        std::vector<FMM_Node*>& sources = target->interac_list[type];
        if (type == P2L_Type)
          if (target->pt_cnt[1] > numSurfCoords)
            continue;
        for(int j=0; j<sources.size(); j++) {
          FMM_Node* source = sources[j];
          if (source != NULL) {
            if (type == M2P_Type)
              if (source->pt_cnt[0] > numSurfCoords)
                continue;
            kernel->k_s2t->ker_poten(&(source->src_coord[0]), source->pt_cnt[0], &(source->src_value[0]),
                                     &(target->trg_coord[0]), target->pt_cnt[1], &(target->trg_value[0]));
          }
        }
      }
    }
  }

  void M2P(){
    int numSurfCoords = 6*(multipole_order-1)*(multipole_order-1) + 2;
    std::vector<FMM_Node*>& targets = leafs;  // leafs
#pragma omp parallel for
    for(int i=0; i<targets.size(); i++) {
      FMM_Node* target = targets[i];
      std::vector<FMM_Node*>& sources = target->interac_list[M2P_Type];
      for(int j=0; j<sources.size(); j++) {
        FMM_Node* source = sources[j];
        if (source != NULL) {
          if (source->IsLeaf() && source->pt_cnt[0]<=numSurfCoords)
            continue;
          std::vector<real_t> sourceEquivCoord(numSurfCoords*3);
          int level = source->depth;
          // source cell's equiv coord = relative equiv coord + cell's origin
          for(int k=0; k<numSurfCoords; k++) {
            sourceEquivCoord[3*k+0] = upwd_equiv_surf[level][3*k+0] + source->coord[0];
            sourceEquivCoord[3*k+1] = upwd_equiv_surf[level][3*k+1] + source->coord[1];
            sourceEquivCoord[3*k+2] = upwd_equiv_surf[level][3*k+2] + source->coord[2];
          }
          kernel->k_m2t->ker_poten(&sourceEquivCoord[0], numSurfCoords, &(source->upward_equiv[0]),
                                   &(target->trg_coord[0]), target->pt_cnt[1], &(target->trg_value[0]));
        }
      }
    }
  }

<<<<<<< HEAD
  void P2P_List(BodiesSetup&  setup_data){
    evalP2P(setup_data);
=======
  void P2L() {
    int numSurfCoords = 6*(multipole_order-1)*(multipole_order-1) + 2;
    std::vector<FMM_Node*>& targets = nodesLevelOrder;
#pragma omp parallel for
    for(int i=0; i<targets.size(); i++) {
      FMM_Node* target = targets[i];
      if (target->IsLeaf() && target->pt_cnt[1]<=numSurfCoords)
        continue;
      std::vector<FMM_Node*>& sources = target->interac_list[P2L_Type];
      for(int j=0; j<sources.size(); j++) {
        FMM_Node* source = sources[j];
        if (source != NULL) {
          std::vector<real_t> targetCheckCoord(numSurfCoords*3);
          int level = target->depth;
          // target cell's check coord = relative check coord + cell's origin
          for(int k=0; k<numSurfCoords; k++) {
            targetCheckCoord[3*k+0] = dnwd_check_surf[level][3*k+0] + target->coord[0];
            targetCheckCoord[3*k+1] = dnwd_check_surf[level][3*k+1] + target->coord[1];
            targetCheckCoord[3*k+2] = dnwd_check_surf[level][3*k+2] + target->coord[2];
          }
          kernel->k_s2l->ker_poten(&(source->src_coord[0]), source->pt_cnt[0], &(source->src_value[0]), 
                                   &targetCheckCoord[0], numSurfCoords, &(target->dnward_equiv[0]));
        }
      }
    }
>>>>>>> 6679590a
  }

  void M2L_List(M2LSetup&  setup_data){
    if(!multipole_order) return;
    int np=1;
    Profile::Tic("Host2Device",false,25);
    int dim0=setup_data.input_data->dim[0];
    int dim1=setup_data.input_data->dim[1];
    size_t buff_size=*((size_t*)&setup_data.m2l_list_data.buff_size);
    if(dev_buffer.Dim()<buff_size) dev_buffer.Resize(buff_size);
    char * buff=dev_buffer.data_ptr;
    M2LListData m2l_list_data=setup_data.m2l_list_data;
    real_t * input_data=setup_data.input_data->data_ptr;
    real_t * output_data=setup_data.output_data->data_ptr;
    Profile::Toc();
    buff_size     = m2l_list_data.buff_size;
    size_t m      = m2l_list_data.m;
    size_t n_blk0 = m2l_list_data.n_blk0;
    size_t n1 = m * 2;
    size_t n2 = n1 * n1;
    size_t n3_ = n2 * (n1 / 2 + 1);
    size_t chld_cnt = 8;
    size_t fftsize = 2 * n3_ * chld_cnt;
    size_t M_dim = n3_;
    std::vector<real_t*> precomp_mat = m2l_list_data.precomp_mat;
    std::vector<std::vector<size_t> >  fft_vec = m2l_list_data.fft_vec;
    std::vector<std::vector<size_t> > ifft_vec = m2l_list_data.ifft_vec;
    std::vector<std::vector<real_t> >  fft_scl = m2l_list_data.fft_scl;
    std::vector<std::vector<real_t> > ifft_scl = m2l_list_data.ifft_scl;
    std::vector<std::vector<size_t> > interac_vec = m2l_list_data.interac_vec;
    std::vector<std::vector<size_t> > interac_dsp = m2l_list_data.interac_dsp;
    int omp_p=omp_get_max_threads();
    for(size_t blk0=0;blk0<n_blk0;blk0++){
      size_t n_in = fft_vec[blk0].size();
      size_t n_out=ifft_vec[blk0].size();
      size_t  input_dim=n_in *fftsize;
      size_t output_dim=n_out*fftsize;
      size_t buffer_dim=4*fftsize*omp_p;
      Vector<real_t> fft_in ( input_dim, (real_t*)buff,false);
      Vector<real_t> fft_out(output_dim, (real_t*)(buff+input_dim*sizeof(real_t)),false);
      Vector<real_t>  buffer(buffer_dim, (real_t*)(buff+(input_dim+output_dim)*sizeof(real_t)),false);
      Vector<real_t>  input_data_(dim0*dim1,input_data,false);
      FFT_UpEquiv(m, fft_vec[blk0],  fft_scl[blk0],  input_data_, fft_in, buffer);
      M2LListHadamard(M_dim, interac_dsp[blk0], interac_vec[blk0], precomp_mat, fft_in, fft_out);
      Vector<real_t> output_data_(dim0*dim1, output_data, false);
      FFT_Check2Equiv(m, ifft_vec[blk0], ifft_scl[blk0], fft_out, output_data_, buffer);
    }
  }


  void L2L(CellsSetup& setup_data){
    if(!multipole_order) return;
    EvalList(setup_data);
  }

  void UpwardPass() {
    Profile::Tic("P2M", false, 5);
    P2M(P2M_data);
    Profile::Toc();
    Profile::Tic("M2M", false, 5);
    for(int i=LEVEL-1; i>=0; i--){
      M2M(M2M_data[i]);
    }
    Profile::Toc();
  }

  void DownwardPass() {
    Profile::Tic("P2L", false, 5);
    P2L();
    Profile::Toc();
    Profile::Tic("M2P", false, 5);
    M2P();
    Profile::Toc();
<<<<<<< HEAD
    Profile::Tic("U-List",false,5);
    P2P_List(P2P_data);
    Profile::Toc();
    Profile::Tic("V-List",false,5);
    M2L_List(M2L_data);
=======
    Profile::Tic("P2P", false, 5);
    P2P();
    Profile::Toc();
    Profile::Tic("M2L", false, 5);
    V_List(M2L_data);
>>>>>>> 6679590a
    Profile::Toc();
    Profile::Tic("L2L", false, 5);
    for(size_t i=0; i<=LEVEL; i++) {
      L2L(L2L_data[i]);
    }
    Profile::Toc();
    Profile::Tic("L2P", false, 5);
    L2P(L2P_data);
    Profile::Toc();
  }

public:
  void RunFMM() {
    Profile::Tic("RunFMM",true);
    Profile::Tic("UpwardPass",false,2);
    UpwardPass();
    Profile::Toc();
    Profile::Tic("DownwardPass",true,2);
    DownwardPass();
    Profile::Toc();
    Profile::Toc();
  }
/* End of 3rd part: Evaluation */

  void CheckFMMOutput(std::string t_name){
    int np=omp_get_max_threads();

    std::vector<real_t> src_coord;
    std::vector<real_t> src_value;
    FMM_Node* n=root_node;
    while(n!=NULL){
      if(n->IsLeaf()){
        Vector<real_t>& coord_vec=n->src_coord;
        Vector<real_t>& value_vec=n->src_value;
        for(size_t i=0;i<coord_vec.Dim();i++) src_coord.push_back(coord_vec[i]);
        for(size_t i=0;i<value_vec.Dim();i++) src_value.push_back(value_vec[i]);
      }
      n=static_cast<FMM_Node*>(PreorderNxt(n));
    }
    size_t src_cnt = src_coord.size()/3;

    int trg_dof = kernel->ker_dim[1];
    std::vector<real_t> trg_coord;
    std::vector<real_t> trg_poten_fmm;
    size_t step_size = 1 + src_cnt*src_cnt*1e-9;
    n = root_node;
    long long trg_iter=0;
    while(n!=NULL){
      if(n->IsLeaf()){
        Vector<real_t>& coord_vec=n->trg_coord;
        Vector<real_t>& poten_vec=n->trg_value;
        for(size_t i=0; i<coord_vec.Dim()/3; i++){
          if(trg_iter%step_size == 0){
            for(int j=0;j<3        ;j++) trg_coord    .push_back(coord_vec[i*3        +j]);
            for(int j=0;j<trg_dof  ;j++) trg_poten_fmm.push_back(poten_vec[i*trg_dof  +j]);
          }
          trg_iter++;
        }
      }
      n=static_cast<FMM_Node*>(PreorderNxt(n));
    }
    size_t trg_cnt = trg_coord.size()/3;

    std::vector<real_t> trg_poten_dir(trg_cnt*trg_dof ,0);
    pvfmm::Profile::Tic("N-Body Direct",false,1);
#pragma omp parallel for
    for(int i=0;i<np;i++){
      size_t a=(i*trg_cnt)/np;
      size_t b=((i+1)*trg_cnt)/np;
      kernel->ker_poten(&src_coord[0], src_cnt, &src_value[0], &trg_coord[a*3], b-a, &trg_poten_dir[a*trg_dof  ]);
    }
    pvfmm::Profile::Toc();
    {
      real_t max_=0;
      real_t max_err=0;
      for(size_t i=0;i<trg_poten_fmm.size();i++){
        real_t err=fabs(trg_poten_dir[i]-trg_poten_fmm[i]);
        real_t max=fabs(trg_poten_dir[i]);
        if(err>max_err) max_err=err;
        if(max>max_) max_=max;
      }
        std::cout<<"Error      : "<<std::scientific<<max_err/max_<<'\n';
    }
    real_t trg_diff = 0, trg_norm = 0.;
    assert(trg_poten_dir.size() == trg_poten_fmm.size());
    for(size_t i=0; i<trg_poten_fmm.size(); i++) {
      trg_diff += (trg_poten_dir[i]-trg_poten_fmm[i])*(trg_poten_dir[i]-trg_poten_fmm[i]);
      trg_norm += trg_poten_dir[i] * trg_poten_dir[i];
    }
    std::cout << "L2 Error   : " << std::scientific << sqrt(trg_diff/trg_norm) << std::endl;
  }
};

}//end namespace
#endif //_PVFMM_FMM_TREE_HPP_<|MERGE_RESOLUTION|>--- conflicted
+++ resolved
@@ -58,11 +58,7 @@
     Matrix<real_t>* output_data;
   };
 
-<<<<<<< HEAD
-  // P2P, P2L, M2P lists & P2M & L2P Setup
-=======
   // P2M & L2P Setup
->>>>>>> 6679590a
   struct BodiesSetup : SetupBase {
     Matrix<real_t>* coord_data;
     ptSetupData pt_setup_data;
@@ -99,10 +95,6 @@
   InteracList* interacList;
   PrecompMat* mat;
   std::vector<FMM_Node*> node_lst;
-<<<<<<< HEAD
-  BodiesSetup P2P_data, M2P_data, P2L_data;
-=======
->>>>>>> 6679590a
   BodiesSetup P2M_data, L2P_data;
   std::vector<CellsSetup> M2M_data;
   std::vector<CellsSetup> L2L_data;
@@ -818,32 +810,6 @@
   }
 
   void ClearFMMData() {
-<<<<<<< HEAD
-    Profile::Tic("ClearFMMData",true);
-    int omp_p=omp_get_max_threads();
-#pragma omp parallel for
-    for(int j=0;j<omp_p;j++){
-      Matrix<real_t>* mat;
-      mat=M2P_data. input_data;
-      if(mat && mat->Dim(0)*mat->Dim(1)){
-        size_t a=(mat->Dim(0)*mat->Dim(1)*(j+0))/omp_p;
-        size_t b=(mat->Dim(0)*mat->Dim(1)*(j+1))/omp_p;
-        memset(&(*mat)[0][a],0,(b-a)*sizeof(real_t));
-      }
-      mat=P2L_data.output_data;
-      if(mat && mat->Dim(0)*mat->Dim(1)){
-        size_t a=(mat->Dim(0)*mat->Dim(1)*(j+0))/omp_p;
-        size_t b=(mat->Dim(0)*mat->Dim(1)*(j+1))/omp_p;
-        memset(&(*mat)[0][a],0,(b-a)*sizeof(real_t));
-      }
-      mat=P2P_data.output_data;
-      if(mat && mat->Dim(0)*mat->Dim(1)){
-        size_t a=(mat->Dim(0)*mat->Dim(1)*(j+0))/omp_p;
-        size_t b=(mat->Dim(0)*mat->Dim(1)*(j+1))/omp_p;
-        memset(&(*mat)[0][a],0,(b-a)*sizeof(real_t));
-      }
-    }
-=======
     Profile::Tic("ClearFMMData",true);    
     Matrix<real_t>* mat;
     mat = &node_data_buff[0];   // clear upward equiv charges
@@ -852,7 +818,6 @@
     memset(&(*mat)[0][0], 0, mat->Dim(0)*mat->Dim(1)*sizeof(real_t));
     mat = &node_data_buff[5];   // clear target's potential
     memset(&(*mat)[0][0], 0, mat->Dim(0)*mat->Dim(1)*sizeof(real_t));
->>>>>>> 6679590a
     Profile::Toc();
   }
 
@@ -870,311 +835,7 @@
     }
   }
 
-<<<<<<< HEAD
-  void P2P_ListSetup(BodiesSetup& setup_data, std::vector<Matrix<real_t> >& buff, std::vector<std::vector<FMM_Node*> >& n_list){
-    // initialize Setup_data
-    setup_data.kernel = kernel->k_s2t;
-    setup_data. input_data = &buff[4];        // src_value
-    setup_data.output_data = &buff[5];        // trg_value
-    setup_data. coord_data = &buff[6];        // src & trg coords, upward/dnward check/equiv surface
-    setup_data.nodes_in .clear();
-    setup_data.nodes_out.clear();
-    setup_data.nodes_in = n_list[4];
-    setup_data.nodes_out = n_list[5];
-    // initialize ptSetupData
-    ptSetupData data;
-    data.kernel = setup_data.kernel;
-    data.src_coord = PackedData(setup_data.coord_data, setup_data.nodes_in, SrcCoord);
-    data.src_value = PackedData(setup_data.input_data, setup_data.nodes_in, SrcValue);
-    data.trg_coord = PackedData(setup_data.coord_data, setup_data.nodes_out, TrgCoord);
-    data.trg_value = PackedData(setup_data.output_data, setup_data.nodes_out, TrgValue);
-
-    // initialize leaf's node_id, can put it in other functions
-    int i = 0;
-    for(FMM_Node* leaf : setup_data.nodes_in) leaf->node_id = i++;
-
-    std::vector<FMM_Node*>& nodes_in =setup_data.nodes_in ;
-    std::vector<FMM_Node*>& nodes_out=setup_data.nodes_out;
-    {
-      int omp_p=omp_get_max_threads();
-      std::vector<std::vector<size_t> > in_node_(omp_p);
-      std::vector<std::vector<size_t> > interac_cnt_(omp_p);
-      size_t m=multipole_order;
-      size_t Nsrf=(6*(m-1)*(m-1)+2);
-#pragma omp parallel for
-      for(size_t tid=0;tid<omp_p;tid++){
-        std::vector<size_t>& in_node    =in_node_[tid]    ;
-        std::vector<size_t>& interac_cnt=interac_cnt_[tid]        ;
-        size_t a=(nodes_out.size()*(tid+0))/omp_p;
-        size_t b=(nodes_out.size()*(tid+1))/omp_p;
-        for(size_t i=a;i<b;i++){
-          FMM_Node* tnode=nodes_out[i];
-          real_t s=powf(0.5,tnode->depth);
-          size_t interac_cnt_=0;
-          {
-            Mat_Type type=P2P0_Type;
-            std::vector<FMM_Node*>& intlst=tnode->interac_list[type];
-            for(size_t j=0;j<intlst.size();j++) if(intlst[j]){
-              FMM_Node* snode=intlst[j];
-              size_t snode_id=snode->node_id;
-              if(snode_id>=nodes_in.size() || nodes_in[snode_id]!=snode) continue;
-              in_node.push_back(snode_id);
-              interac_cnt_++;
-            }
-          }
-          {
-            Mat_Type type=P2P1_Type;
-            std::vector<FMM_Node*>& intlst=tnode->interac_list[type];
-            for(size_t j=0;j<intlst.size();j++) if(intlst[j]){
-              FMM_Node* snode=intlst[j];
-              size_t snode_id=snode->node_id;
-              if(snode_id>=nodes_in.size() || nodes_in[snode_id]!=snode) continue;
-              in_node.push_back(snode_id);
-              interac_cnt_++;
-            }
-          }
-          {
-            Mat_Type type=P2P2_Type;
-            std::vector<FMM_Node*>& intlst=tnode->interac_list[type];
-            for(size_t j=0;j<intlst.size();j++) if(intlst[j]){
-              FMM_Node* snode=intlst[j];
-              size_t snode_id=snode->node_id;
-              if(snode_id>=nodes_in.size() || nodes_in[snode_id]!=snode) continue;
-              in_node.push_back(snode_id);
-              interac_cnt_++;
-            }
-          }
-          {
-            Mat_Type type=P2L_Type;
-            std::vector<FMM_Node*>& intlst=tnode->interac_list[type];
-            if(tnode->pt_cnt[1]<=Nsrf)
-            for(size_t j=0;j<intlst.size();j++) if(intlst[j]){
-              FMM_Node* snode=intlst[j];
-              size_t snode_id=snode->node_id;
-              if(snode_id>=nodes_in.size() || nodes_in[snode_id]!=snode) continue;
-              in_node.push_back(snode_id);
-              interac_cnt_++;
-            }
-          }
-          {
-            Mat_Type type=M2P_Type;
-            std::vector<FMM_Node*>& intlst=tnode->interac_list[type];
-            for(size_t j=0;j<intlst.size();j++) if(intlst[j]){
-              FMM_Node* snode=intlst[j];
-              size_t snode_id=snode->node_id;
-              if(snode_id>=nodes_in.size() || nodes_in[snode_id]!=snode) continue;
-              if(snode->pt_cnt[0]> Nsrf) continue;
-              in_node.push_back(snode_id);
-              interac_cnt_++;
-            }
-          }
-          interac_cnt.push_back(interac_cnt_);
-        }
-      }
-      {
-        InteracData& pt_interac_data=data.pt_interac_data;
-	CopyVec(in_node_,pt_interac_data.in_node);
-	CopyVec(interac_cnt_,pt_interac_data.interac_cnt);
-        {
-          pvfmm::Vector<size_t>& cnt=pt_interac_data.interac_cnt;
-          pvfmm::Vector<size_t>& dsp=pt_interac_data.interac_dsp;
-          dsp.Resize(cnt.Dim()); if(dsp.Dim()) dsp[0]=0;
-          scan(&cnt[0],&dsp[0],dsp.Dim());
-        }
-      }
-    }
-    PtSetup(setup_data, &data);
-  }
-
-  void M2P_ListSetup(BodiesSetup&  setup_data, std::vector<Matrix<real_t> >& buff, std::vector<std::vector<FMM_Node*> >& n_list){
-    {
-      setup_data.kernel = kernel->k_m2t;
-      setup_data. input_data = &buff[0];              // upward_equiv
-      setup_data.output_data = &buff[5];              // trg_value
-      setup_data. coord_data = &buff[6];              // src & trg coords, upward/dnward check/equiv surface
-      setup_data.nodes_in .clear();
-      setup_data.nodes_out.clear();
-      std::vector<FMM_Node*>& nodes_in =n_list[0];    // nodesLevelOrder
-      std::vector<FMM_Node*>& nodes_out=n_list[5];    // leafs
-      for(FMM_Node* node : nodes_in)
-        if (node->pt_cnt[0]) setup_data.nodes_in.push_back(node);
-      for(FMM_Node* node : nodes_out)
-        if (node->trg_coord.Dim() && node->IsLeaf()) setup_data.nodes_out.push_back(node);
-    }
-    // initialize ptSetupData
-    ptSetupData data;
-    data.kernel=setup_data.kernel;
-    data.src_coord = PackedData(setup_data.coord_data, setup_data.nodes_in, UpwardEquivCoord);
-    data.src_value = PackedData(setup_data.input_data, setup_data.nodes_in, UpwardEquivValue);
-    data.trg_coord = PackedData(setup_data.coord_data, setup_data.nodes_out, TrgCoord);
-    data.trg_value = PackedData(setup_data.output_data, setup_data.nodes_out, TrgValue);
-
-    int i = 0;
-    for(FMM_Node* node : setup_data.nodes_in) node->node_id = i++;
-    std::vector<FMM_Node*>& nodes_in =setup_data.nodes_in ;
-    std::vector<FMM_Node*>& nodes_out=setup_data.nodes_out;
-    {
-      int omp_p=omp_get_max_threads();
-      std::vector<std::vector<size_t> > in_node_(omp_p);
-      std::vector<std::vector<size_t> > scal_idx_(omp_p);
-      std::vector<std::vector<real_t> > coord_shift_(omp_p);
-      std::vector<std::vector<size_t> > interac_cnt_(omp_p);
-      size_t m=multipole_order;
-      size_t Nsrf=(6*(m-1)*(m-1)+2);
-#pragma omp parallel for
-      for(size_t tid=0;tid<omp_p;tid++){
-        std::vector<size_t>& in_node    =in_node_[tid]    ;
-        std::vector<size_t>& scal_idx   =scal_idx_[tid]   ;
-        std::vector<real_t>& coord_shift=coord_shift_[tid];
-        std::vector<size_t>& interac_cnt=interac_cnt_[tid]        ;
-        size_t a=(nodes_out.size()*(tid+0))/omp_p;
-        size_t b=(nodes_out.size()*(tid+1))/omp_p;
-        for(size_t i=a;i<b;i++){
-          FMM_Node* tnode=nodes_out[i];
-          real_t s=powf(0.5,tnode->depth);
-          size_t interac_cnt_=0;
-          {
-            Mat_Type type=M2P_Type;
-            std::vector<FMM_Node*>& intlst=tnode->interac_list[type];
-            for(size_t j=0;j<intlst.size();j++) if(intlst[j]){
-              FMM_Node* snode=intlst[j];
-              size_t snode_id=snode->node_id;
-              if(snode_id>=nodes_in.size() || nodes_in[snode_id]!=snode) continue;
-              if(snode->IsLeaf() && snode->pt_cnt[0]<=Nsrf) continue;
-              in_node.push_back(snode_id);
-              scal_idx.push_back(snode->depth);
-              {
-                ivec3& rel_coord=interacList->rel_coord[type][j];
-                const real_t* scoord=snode->Coord();
-                const real_t* tcoord=tnode->Coord();
-                real_t shift[3];
-                shift[0]=rel_coord[0]*0.25*s-(0+0.25*s)+(tcoord[0]+0.5*s);
-                shift[1]=rel_coord[1]*0.25*s-(0+0.25*s)+(tcoord[1]+0.5*s);
-                shift[2]=rel_coord[2]*0.25*s-(0+0.25*s)+(tcoord[2]+0.5*s);
-                coord_shift.push_back(shift[0]);
-                coord_shift.push_back(shift[1]);
-                coord_shift.push_back(shift[2]);
-              }
-              interac_cnt_++;
-            }
-          }
-          interac_cnt.push_back(interac_cnt_);
-        }
-      }
-      {
-        InteracData& pt_interac_data=data.pt_interac_data;
-	CopyVec(in_node_,pt_interac_data.in_node);
-	CopyVec(scal_idx_,pt_interac_data.scal_idx);
-	CopyVec(coord_shift_,pt_interac_data.coord_shift);
-	CopyVec(interac_cnt_,pt_interac_data.interac_cnt);
-        {
-          pvfmm::Vector<size_t>& cnt=pt_interac_data.interac_cnt;
-          pvfmm::Vector<size_t>& dsp=pt_interac_data.interac_dsp;
-          dsp.Resize(cnt.Dim()); if(dsp.Dim()) dsp[0]=0;
-          scan(&cnt[0],&dsp[0],dsp.Dim());
-        }
-      }
-    }
-    PtSetup(setup_data, &data);
-  }
-
-  void P2L_ListSetup(BodiesSetup&  setup_data, std::vector<Matrix<real_t> >& buff, std::vector<std::vector<FMM_Node*> >& n_list){
-    if(!multipole_order) return;
-    {
-      setup_data.kernel=kernel->k_s2l;
-      setup_data. input_data=&buff[4];         // src_value
-      setup_data.output_data=&buff[1];         // dnward_equiv
-      setup_data. coord_data=&buff[6];         // src & trg coords, upward & downward equiv
-      std::vector<FMM_Node*>& nodes_in =n_list[4];
-      std::vector<FMM_Node*>& nodes_out=n_list[1];
-      setup_data.nodes_in .clear();
-      setup_data.nodes_out.clear();
-      for(FMM_Node* node : nodes_in)
-        if(node->src_coord.Dim() && node->IsLeaf ()) setup_data.nodes_in.push_back(node);
-      for(FMM_Node* node : nodes_out)
-        if(node->pt_cnt[1]) setup_data.nodes_out.push_back(node);
-    }
-    ptSetupData data;
-    data.kernel=setup_data.kernel;
-    data.src_coord = PackedData(setup_data.coord_data, setup_data.nodes_in, SrcCoord);
-    data.src_value = PackedData(setup_data.input_data, setup_data.nodes_in, SrcValue);
-    data.trg_coord = PackedData(setup_data.coord_data, setup_data.nodes_out, DnwardCheckCoord);
-    data.trg_value = PackedData(setup_data.output_data, setup_data.nodes_out, DnwardEquivValue);
-    std::vector<FMM_Node*>& nodes_in =setup_data.nodes_in ;
-    std::vector<FMM_Node*>& nodes_out=setup_data.nodes_out;
-
-    {
-      int omp_p=omp_get_max_threads();
-      std::vector<std::vector<size_t> > in_node_(omp_p);
-      std::vector<std::vector<size_t> > scal_idx_(omp_p);
-      std::vector<std::vector<real_t> > coord_shift_(omp_p);
-      std::vector<std::vector<size_t> > interac_cnt_(omp_p);
-      size_t m=multipole_order;
-      size_t Nsrf=(6*(m-1)*(m-1)+2);
-#pragma omp parallel for
-      for(size_t tid=0;tid<omp_p;tid++){
-        std::vector<size_t>& in_node    =in_node_[tid];
-        std::vector<size_t>& scal_idx   =scal_idx_[tid];
-        std::vector<real_t>& coord_shift=coord_shift_[tid];
-        std::vector<size_t>& interac_cnt=interac_cnt_[tid];
-        size_t a=(nodes_out.size()*(tid+0))/omp_p;
-        size_t b=(nodes_out.size()*(tid+1))/omp_p;
-        for(size_t i=a;i<b;i++){
-          FMM_Node* tnode=nodes_out[i];
-          if(tnode->IsLeaf() && tnode->pt_cnt[1]<=Nsrf){
-            interac_cnt.push_back(0);
-            continue;
-          }
-          real_t s=powf(0.5,tnode->depth);
-          size_t interac_cnt_=0;
-          {
-            Mat_Type type=P2L_Type;
-            std::vector<FMM_Node*>& intlst=tnode->interac_list[type];
-            for(size_t j=0;j<intlst.size();j++) if(intlst[j]){
-              FMM_Node* snode=intlst[j];
-              size_t snode_id=snode->node_id;
-              if(snode_id>=nodes_in.size() || nodes_in[snode_id]!=snode) continue;
-              in_node.push_back(snode_id);
-              scal_idx.push_back(snode->depth);
-              {
-                ivec3& rel_coord=interacList->rel_coord[type][j];
-                const real_t* scoord=snode->Coord();
-                const real_t* tcoord=tnode->Coord();
-                real_t shift[3];
-                shift[0]=rel_coord[0]*0.5*s-(scoord[0]+1.0*s)+(0+0.5*s);
-                shift[1]=rel_coord[1]*0.5*s-(scoord[1]+1.0*s)+(0+0.5*s);
-                shift[2]=rel_coord[2]*0.5*s-(scoord[2]+1.0*s)+(0+0.5*s);
-                coord_shift.push_back(shift[0]);
-                coord_shift.push_back(shift[1]);
-                coord_shift.push_back(shift[2]);
-              }
-              interac_cnt_++;
-            }
-          }
-          interac_cnt.push_back(interac_cnt_);
-        }
-      }
-      {
-        InteracData& pt_interac_data=data.pt_interac_data;
-	CopyVec(in_node_,pt_interac_data.in_node);
-	CopyVec(scal_idx_,pt_interac_data.scal_idx);
-	CopyVec(coord_shift_,pt_interac_data.coord_shift);
-	CopyVec(interac_cnt_,pt_interac_data.interac_cnt);
-        {
-          pvfmm::Vector<size_t>& cnt=pt_interac_data.interac_cnt;
-          pvfmm::Vector<size_t>& dsp=pt_interac_data.interac_dsp;
-          dsp.Resize(cnt.Dim()); if(dsp.Dim()) dsp[0]=0;
-          scan(&cnt[0],&dsp[0],dsp.Dim());
-        }
-      }
-    }
-    PtSetup(setup_data, &data);
-  }
-
   void M2L_ListSetup(M2LSetup&  setup_data, std::vector<Matrix<real_t> >& buff, std::vector<std::vector<FMM_Node*> >& n_list){
-=======
-  void V_ListSetup(M2LSetup&  setup_data, std::vector<Matrix<real_t> >& buff, std::vector<std::vector<FMM_Node*> >& n_list){
->>>>>>> 6679590a
     if(!multipole_order) return;
     {
       setup_data.kernel=kernel->k_m2l;
@@ -1636,23 +1297,8 @@
     BuildInteracLists();
     Profile::Toc();
 
-<<<<<<< HEAD
-    Profile::Tic("P2PListSetup",false,3);
-    P2P_ListSetup(P2P_data, node_data_buff, node_lists);
-    Profile::Toc();
-    Profile::Tic("M2PListSetup",false,3);
-    M2P_ListSetup(M2P_data, node_data_buff, node_lists);
-    Profile::Toc();
-    Profile::Tic("P2LListSetup",false,3);
-    P2L_ListSetup(P2L_data, node_data_buff, node_lists);
-    Profile::Toc();
-
     Profile::Tic("M2LListSetup",false,3);
     M2L_ListSetup(M2L_data, node_data_buff, node_lists);
-=======
-    Profile::Tic("VListSetup",false,3);
-    V_ListSetup(M2L_data, node_data_buff, node_lists);
->>>>>>> 6679590a
     Profile::Toc();
 
     Profile::Tic("L2LSetup",false,3);
@@ -2235,36 +1881,8 @@
     }
   }
 
-<<<<<<< HEAD
   void P2P_List(BodiesSetup&  setup_data){
     evalP2P(setup_data);
-=======
-  void P2L() {
-    int numSurfCoords = 6*(multipole_order-1)*(multipole_order-1) + 2;
-    std::vector<FMM_Node*>& targets = nodesLevelOrder;
-#pragma omp parallel for
-    for(int i=0; i<targets.size(); i++) {
-      FMM_Node* target = targets[i];
-      if (target->IsLeaf() && target->pt_cnt[1]<=numSurfCoords)
-        continue;
-      std::vector<FMM_Node*>& sources = target->interac_list[P2L_Type];
-      for(int j=0; j<sources.size(); j++) {
-        FMM_Node* source = sources[j];
-        if (source != NULL) {
-          std::vector<real_t> targetCheckCoord(numSurfCoords*3);
-          int level = target->depth;
-          // target cell's check coord = relative check coord + cell's origin
-          for(int k=0; k<numSurfCoords; k++) {
-            targetCheckCoord[3*k+0] = dnwd_check_surf[level][3*k+0] + target->coord[0];
-            targetCheckCoord[3*k+1] = dnwd_check_surf[level][3*k+1] + target->coord[1];
-            targetCheckCoord[3*k+2] = dnwd_check_surf[level][3*k+2] + target->coord[2];
-          }
-          kernel->k_s2l->ker_poten(&(source->src_coord[0]), source->pt_cnt[0], &(source->src_value[0]), 
-                                   &targetCheckCoord[0], numSurfCoords, &(target->dnward_equiv[0]));
-        }
-      }
-    }
->>>>>>> 6679590a
   }
 
   void M2L_List(M2LSetup&  setup_data){
@@ -2338,19 +1956,11 @@
     Profile::Tic("M2P", false, 5);
     M2P();
     Profile::Toc();
-<<<<<<< HEAD
-    Profile::Tic("U-List",false,5);
-    P2P_List(P2P_data);
-    Profile::Toc();
-    Profile::Tic("V-List",false,5);
-    M2L_List(M2L_data);
-=======
     Profile::Tic("P2P", false, 5);
     P2P();
     Profile::Toc();
     Profile::Tic("M2L", false, 5);
-    V_List(M2L_data);
->>>>>>> 6679590a
+    M2L_List(M2L_data);
     Profile::Toc();
     Profile::Tic("L2L", false, 5);
     for(size_t i=0; i<=LEVEL; i++) {
