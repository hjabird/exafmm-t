#ifndef exafmm_t_h
#define exafmm_t_h
#include <algorithm>
#include <cassert>
#include <fftw3.h>
#include <vector>
#include "align.h"
#include "profile.h"
#include "vec.h"

extern "C" {
  void sgemm_(char* TRANSA, char* TRANSB, int* M, int* N, int* K, float* ALPHA, float* A,
              int* LDA, float* B, int* LDB, float* BETA, float* C, int* LDC);
  void dgemm_(char* TRANSA, char* TRANSB, int* M, int* N, int* K, double* ALPHA, double* A,
              int* LDA, double* B, int* LDB, double* BETA, double* C, int* LDC);
  void sgesvd_(char *JOBU, char *JOBVT, int *M, int *N, float *A, int *LDA,
               float *S, float *U, int *LDU, float *VT, int *LDVT, float *WORK, int *LWORK, int *INFO);
  void dgesvd_(char *JOBU, char *JOBVT, int *M, int *N, double *A, int *LDA,
               double *S, double *U, int *LDU, double *VT, int *LDVT, double *WORK, int *LWORK, int *INFO);
}

namespace exafmm_t {
#define MEM_ALIGN 64
#define CACHE_SIZE 512

#if FLOAT
  typedef float real_t;
  const real_t EPS = 1e-8f;
  typedef fftwf_complex fft_complex;
  typedef fftwf_plan fft_plan;
#define fft_plan_many_dft_r2c fftwf_plan_many_dft_r2c
#define fft_plan_many_dft_c2r fftwf_plan_many_dft_c2r
#define fft_execute_dft_r2c fftwf_execute_dft_r2c
#define fft_execute_dft_c2r fftwf_execute_dft_c2r
#define fft_destroy_plan fftwf_destroy_plan
#else
  typedef double real_t;
  const real_t EPS = 1e-16;
  typedef fftw_complex fft_complex;
  typedef fftw_plan fft_plan;
#define fft_plan_many_dft_r2c fftw_plan_many_dft_r2c
#define fft_plan_many_dft_c2r fftw_plan_many_dft_c2r
#define fft_execute_dft_r2c fftw_execute_dft_r2c
#define fft_execute_dft_c2r fftw_execute_dft_c2r
#define fft_destroy_plan fftw_destroy_plan
#endif

  typedef vec<3,int> ivec3;                    //!< std::vector of 3 int types
  typedef vec<3,real_t> vec3;                   //!< Vector of 3 real_t types

  //! SIMD vector types for AVX512, AVX, and SSE
  const int NSIMD = SIMD_BYTES / int(sizeof(real_t));  //!< SIMD vector length (SIMD_BYTES defined in vec.h)
  typedef vec<NSIMD, real_t> simdvec;                  //!< SIMD vector type
  typedef AlignedAllocator<real_t, MEM_ALIGN> AlignAllocator;
  typedef std::vector<real_t> RealVec;
  typedef std::vector<real_t, AlignAllocator> AlignedVec;

  //! using blas gemm with row major data
  void gemm(int m, int n, int k, real_t* A, real_t* B, real_t* C) {
    char transA = 'N', transB = 'N';
    real_t alpha = 1.0, beta = 0.0;
#if FLOAT
    sgemm_(&transA, &transB, &n, &m, &k, &alpha, B, &n, A, &k, &beta, C, &n);
#else
    dgemm_(&transA, &transB, &n, &m, &k, &alpha, B, &n, A, &k, &beta, C, &n);
#endif
  }

  //! lapack svd with row major data: A = U*S*VT, A is m by n
  void svd(int m, int n, real_t* A, real_t* S, real_t* U, real_t* VT) {
    char JOBU = 'S', JOBVT = 'S';
    int INFO;
    int LWORK = std::max(3*std::min(m,n)+std::max(m,n), 5*std::min(m,n));
    LWORK = std::max(LWORK, 1);
    int k = std::min(m, n);
    RealVec tS(k, 0.);
    RealVec WORK(LWORK);
#if FLOAT
    sgesvd_(&JOBU, &JOBVT, &n, &m, A, &n, &tS[0], VT, &n, U, &k, &WORK[0], &LWORK, &INFO);
#else
    dgesvd_(&JOBU, &JOBVT, &n, &m, A, &n, &tS[0], VT, &n, U, &k, &WORK[0], &LWORK, &INFO);
#endif
    // copy singular values from 1d layout (tS) to 2d layout (S)
    for(int i=0; i<k; i++) {
      S[i*n+i] = tS[i];
    }
  }

  RealVec transpose(RealVec& vec, int m, int n) {
    RealVec temp(vec.size());
    for(int i=0; i<m; i++) {
      for(int j=0; j<n; j++) {
        temp[j*m+i] = vec[i*n+j];
      }
    }
    return temp;
  }

  typedef enum {
    M2M_Type = 0,
    L2L_Type = 1,
    M2L_Helper_Type = 2,
    M2L_Type = 3,
    P2P0_Type = 4,
    P2P1_Type = 5,
    P2P2_Type = 6,
    M2P_Type = 7,
    P2L_Type = 8,
    Type_Count = 9
  } Mat_Type;

  //! Structure of bodies
  struct Body {
    vec3 X;                                     //!< Position
    real_t q;                                   //!< Charge
    real_t p;                                   //!< Potential
    vec3 F;                                     //!< Force
  };
  typedef std::vector<Body> Bodies;             //!< Vector of bodies

  //! Structure of nodes
  struct Node {
    int numChilds;
    int numBodies;
    Node * fchild;
    Body * body;
    vec3 X;
    real_t R;

    size_t idx;
    size_t node_id;
    int depth;
    int octant;
    real_t coord[3];
    Node* parent;
    std::vector<Node*> child;
    Node* colleague[27];
    std::vector<Node*> interac_list[Type_Count];
    RealVec pt_coord;
    RealVec pt_src;  // src's charge
    RealVec pt_trg;  // trg's potential
    RealVec upward_equiv; // M
    RealVec dnward_equiv; // L

    bool IsLeaf() {
      return numChilds == 0;
    }

    Node* Child(int id) {
      return (numChilds == 0) ? NULL : child[id];
    }
  };
  typedef std::vector<Node> Nodes;              //!< Vector of nodes

  struct M2LData {
    std::vector<size_t> fft_vec;   // source's first child's upward_equiv's displacement
    std::vector<size_t> ifft_vec;  // target's first child's dnward_equiv's displacement
    RealVec fft_scl;
    RealVec ifft_scl;
    std::vector<size_t> interac_vec;
    std::vector<size_t> interac_dsp;
  };
  M2LData M2Ldata;

<<<<<<< HEAD
  std::vector<Node*> leafs, nonleafs, allnodes;
=======
  std::vector<RealVec> upwd_check_surf;
  std::vector<RealVec> upwd_equiv_surf;
  std::vector<RealVec> dnwd_check_surf;
  std::vector<RealVec> dnwd_equiv_surf;
>>>>>>> 63c87e94

  // Relative coordinates and interaction lists
  std::vector<std::vector<ivec3>> rel_coord;
  std::vector<std::vector<int>> hash_lut;     // coord_hash -> index in rel_coord

  // Precomputation matrices
  RealVec M2M_U, M2M_V;
  RealVec L2L_U, L2L_V;
  std::vector<RealVec> mat_M2M, mat_L2L;
  std::vector<RealVec> mat_M2L;
  std::vector<RealVec> mat_M2L_Helper;

  int MULTIPOLE_ORDER;   // order of multipole expansion
  int NSURF;     // number of surface coordinates
  int NCRIT;
  int N1, N2, N3, N3_;
  const int NCHILD = 8;
}
#endif<|MERGE_RESOLUTION|>--- conflicted
+++ resolved
@@ -162,15 +162,6 @@
   };
   M2LData M2Ldata;
 
-<<<<<<< HEAD
-  std::vector<Node*> leafs, nonleafs, allnodes;
-=======
-  std::vector<RealVec> upwd_check_surf;
-  std::vector<RealVec> upwd_equiv_surf;
-  std::vector<RealVec> dnwd_check_surf;
-  std::vector<RealVec> dnwd_equiv_surf;
->>>>>>> 63c87e94
-
   // Relative coordinates and interaction lists
   std::vector<std::vector<ivec3>> rel_coord;
   std::vector<std::vector<int>> hash_lut;     // coord_hash -> index in rel_coord
@@ -185,6 +176,7 @@
   int MULTIPOLE_ORDER;   // order of multipole expansion
   int NSURF;     // number of surface coordinates
   int NCRIT;
+  int MAXLEVEL;
   int N1, N2, N3, N3_;
   const int NCHILD = 8;
 }
